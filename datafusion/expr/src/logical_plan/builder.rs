// Licensed to the Apache Software Foundation (ASF) under one
// or more contributor license agreements.  See the NOTICE file
// distributed with this work for additional information
// regarding copyright ownership.  The ASF licenses this file
// to you under the Apache License, Version 2.0 (the
// "License"); you may not use this file except in compliance
// with the License.  You may obtain a copy of the License at
//
//   http://www.apache.org/licenses/LICENSE-2.0
//
// Unless required by applicable law or agreed to in writing,
// software distributed under the License is distributed on an
// "AS IS" BASIS, WITHOUT WARRANTIES OR CONDITIONS OF ANY
// KIND, either express or implied.  See the License for the
// specific language governing permissions and limitations
// under the License.

//! This module provides a builder for creating LogicalPlans

use std::any::Any;
use std::cmp::Ordering;
use std::collections::{HashMap, HashSet};
use std::sync::Arc;

use crate::dml::CopyTo;
use crate::expr::{Alias, Sort as SortExpr};
use crate::expr_rewriter::{
    coerce_plan_expr_for_schema, normalize_col,
    normalize_col_with_schemas_and_ambiguity_check, normalize_cols, normalize_sorts,
    rewrite_sort_cols_by_aggs,
};
use crate::logical_plan::{
    Aggregate, Analyze, CrossJoin, Distinct, DistinctOn, EmptyRelation, Explain, Filter,
    Join, JoinConstraint, JoinType, Limit, LogicalPlan, Partitioning, PlanType, Prepare,
    Projection, Repartition, Sort, SubqueryAlias, TableScan, Union, Unnest, Values,
    Window,
};
use crate::utils::{
    can_hash, columnize_expr, compare_sort_expr, expr_to_columns,
    find_valid_equijoin_key_pair, group_window_expr_by_sort_keys,
};
use crate::{
    and, binary_expr, DmlStatement, Expr, ExprSchemable, Operator, RecursiveQuery,
    TableProviderFilterPushDown, TableSource, WriteOp,
};

use arrow::datatypes::{DataType, Field, Fields, Schema, SchemaRef};
use datafusion_common::display::ToStringifiedPlan;
use datafusion_common::file_options::file_type::FileType;
use datafusion_common::{
    get_target_functional_dependencies, internal_err, not_impl_err, plan_datafusion_err,
    plan_err, Column, DFSchema, DFSchemaRef, DataFusionError, Result, ScalarValue,
    TableReference, ToDFSchema, UnnestOptions,
};
use datafusion_expr_common::type_coercion::binary::type_union_resolution;

<<<<<<< HEAD
use super::plan::ColumnUnnestList;
=======
use super::dml::InsertOp;
use super::plan::{ColumnUnnestList, ColumnUnnestType};
>>>>>>> f718fe22

/// Default table name for unnamed table
pub const UNNAMED_TABLE: &str = "?table?";

/// Builder for logical plans
///
/// # Example building a simple plan
/// ```
/// # use datafusion_expr::{lit, col, LogicalPlanBuilder, logical_plan::table_scan};
/// # use datafusion_common::Result;
/// # use arrow::datatypes::{Schema, DataType, Field};
/// #
/// # fn main() -> Result<()> {
/// #
/// # fn employee_schema() -> Schema {
/// #    Schema::new(vec![
/// #           Field::new("id", DataType::Int32, false),
/// #           Field::new("first_name", DataType::Utf8, false),
/// #           Field::new("last_name", DataType::Utf8, false),
/// #           Field::new("state", DataType::Utf8, false),
/// #           Field::new("salary", DataType::Int32, false),
/// #       ])
/// #   }
/// #
/// // Create a plan similar to
/// // SELECT last_name
/// // FROM employees
/// // WHERE salary < 1000
/// let plan = table_scan(Some("employee"), &employee_schema(), None)?
///  // Keep only rows where salary < 1000
///  .filter(col("salary").lt(lit(1000)))?
///  // only show "last_name" in the final results
///  .project(vec![col("last_name")])?
///  .build()?;
///
/// // Convert from plan back to builder
/// let builder = LogicalPlanBuilder::from(plan);
///
/// # Ok(())
/// # }
/// ```
#[derive(Debug, Clone)]
pub struct LogicalPlanBuilder {
    plan: Arc<LogicalPlan>,
}

impl LogicalPlanBuilder {
    /// Create a builder from an existing plan
    pub fn new(plan: LogicalPlan) -> Self {
        Self {
            plan: Arc::new(plan),
        }
    }

    /// Create a builder from an existing plan
    pub fn new_from_arc(plan: Arc<LogicalPlan>) -> Self {
        Self { plan }
    }

    /// Return the output schema of the plan build so far
    pub fn schema(&self) -> &DFSchemaRef {
        self.plan.schema()
    }

    /// Return the LogicalPlan of the plan build so far
    pub fn plan(&self) -> &LogicalPlan {
        &self.plan
    }

    /// Create an empty relation.
    ///
    /// `produce_one_row` set to true means this empty node needs to produce a placeholder row.
    pub fn empty(produce_one_row: bool) -> Self {
        Self::new(LogicalPlan::EmptyRelation(EmptyRelation {
            produce_one_row,
            schema: DFSchemaRef::new(DFSchema::empty()),
        }))
    }

    /// Convert a regular plan into a recursive query.
    /// `is_distinct` indicates whether the recursive term should be de-duplicated (`UNION`) after each iteration or not (`UNION ALL`).
    pub fn to_recursive_query(
        self,
        name: String,
        recursive_term: LogicalPlan,
        is_distinct: bool,
    ) -> Result<Self> {
        // TODO: we need to do a bunch of validation here. Maybe more.
        if is_distinct {
            return not_impl_err!(
                "Recursive queries with a distinct 'UNION' (in which the previous iteration's results will be de-duplicated) is not supported"
            );
        }
        // Ensure that the static term and the recursive term have the same number of fields
        let static_fields_len = self.plan.schema().fields().len();
        let recurive_fields_len = recursive_term.schema().fields().len();
        if static_fields_len != recurive_fields_len {
            return plan_err!(
                "Non-recursive term and recursive term must have the same number of columns ({} != {})",
                static_fields_len, recurive_fields_len
            );
        }
        // Ensure that the recursive term has the same field types as the static term
        let coerced_recursive_term =
            coerce_plan_expr_for_schema(recursive_term, self.plan.schema())?;
        Ok(Self::from(LogicalPlan::RecursiveQuery(RecursiveQuery {
            name,
            static_term: self.plan,
            recursive_term: Arc::new(coerced_recursive_term),
            is_distinct,
        })))
    }

    /// Create a values list based relation, and the schema is inferred from data, consuming
    /// `value`. See the [Postgres VALUES](https://www.postgresql.org/docs/current/queries-values.html)
    /// documentation for more details.
    ///
    /// By default, it assigns the names column1, column2, etc. to the columns of a VALUES table.
    /// The column names are not specified by the SQL standard and different database systems do it differently,
    /// so it's usually better to override the default names with a table alias list.
    ///
    /// If the values include params/binders such as $1, $2, $3, etc, then the `param_data_types` should be provided.
    pub fn values(mut values: Vec<Vec<Expr>>) -> Result<Self> {
        if values.is_empty() {
            return plan_err!("Values list cannot be empty");
        }
        let n_cols = values[0].len();
        if n_cols == 0 {
            return plan_err!("Values list cannot be zero length");
        }
        for (i, row) in values.iter().enumerate() {
            if row.len() != n_cols {
                return plan_err!(
                    "Inconsistent data length across values list: got {} values in row {} but expected {}",
                    row.len(),
                    i,
                    n_cols
                );
            }
        }

        let empty_schema = DFSchema::empty();
        let mut field_types: Vec<DataType> = Vec::with_capacity(n_cols);
        for j in 0..n_cols {
            let mut common_type: Option<DataType> = None;
            for (i, row) in values.iter().enumerate() {
                let value = &row[j];
                let data_type = value.get_type(&empty_schema)?;
                if data_type == DataType::Null {
                    continue;
                }
                if let Some(prev_type) = common_type {
                    // get common type of each column values.
                    let data_types = vec![prev_type.clone(), data_type.clone()];
                    let Some(new_type) = type_union_resolution(&data_types) else {
                        return plan_err!("Inconsistent data type across values list at row {i} column {j}. Was {prev_type} but found {data_type}");
                    };
                    common_type = Some(new_type);
                } else {
                    common_type = Some(data_type);
                }
            }
            // assuming common_type was not set, and no error, therefore the type should be NULL
            // since the code loop skips NULL
            field_types.push(common_type.unwrap_or(DataType::Null));
        }
        // wrap cast if data type is not same as common type.
        for row in &mut values {
            for (j, field_type) in field_types.iter().enumerate() {
                if let Expr::Literal(ScalarValue::Null) = row[j] {
                    row[j] = Expr::Literal(ScalarValue::try_from(field_type)?);
                } else {
                    row[j] =
                        std::mem::take(&mut row[j]).cast_to(field_type, &empty_schema)?;
                }
            }
        }
        let fields = field_types
            .iter()
            .enumerate()
            .map(|(j, data_type)| {
                // naming is following convention https://www.postgresql.org/docs/current/queries-values.html
                let name = &format!("column{}", j + 1);
                Field::new(name, data_type.clone(), true)
            })
            .collect::<Vec<_>>();
        let dfschema = DFSchema::from_unqualified_fields(fields.into(), HashMap::new())?;
        let schema = DFSchemaRef::new(dfschema);
        Ok(Self::new(LogicalPlan::Values(Values { schema, values })))
    }

    /// Convert a table provider into a builder with a TableScan
    ///
    /// Note that if you pass a string as `table_name`, it is treated
    /// as a SQL identifier, as described on [`TableReference`] and
    /// thus is normalized
    ///
    /// # Example:
    /// ```
    /// # use datafusion_expr::{lit, col, LogicalPlanBuilder,
    /// #  logical_plan::builder::LogicalTableSource, logical_plan::table_scan
    /// # };
    /// # use std::sync::Arc;
    /// # use arrow::datatypes::{Schema, DataType, Field};
    /// # use datafusion_common::TableReference;
    /// #
    /// # let employee_schema = Arc::new(Schema::new(vec![
    /// #           Field::new("id", DataType::Int32, false),
    /// # ])) as _;
    /// # let table_source = Arc::new(LogicalTableSource::new(employee_schema));
    /// // Scan table_source with the name "mytable" (after normalization)
    /// # let table = table_source.clone();
    /// let scan = LogicalPlanBuilder::scan("MyTable", table, None);
    ///
    /// // Scan table_source with the name "MyTable" by enclosing in quotes
    /// # let table = table_source.clone();
    /// let scan = LogicalPlanBuilder::scan(r#""MyTable""#, table, None);
    ///
    /// // Scan table_source with the name "MyTable" by forming the table reference
    /// # let table = table_source.clone();
    /// let table_reference = TableReference::bare("MyTable");
    /// let scan = LogicalPlanBuilder::scan(table_reference, table, None);
    /// ```
    pub fn scan(
        table_name: impl Into<TableReference>,
        table_source: Arc<dyn TableSource>,
        projection: Option<Vec<usize>>,
    ) -> Result<Self> {
        Self::scan_with_filters(table_name, table_source, projection, vec![])
    }

    /// Create a [CopyTo] for copying the contents of this builder to the specified file(s)
    pub fn copy_to(
        input: LogicalPlan,
        output_url: String,
        file_type: Arc<dyn FileType>,
        options: HashMap<String, String>,
        partition_by: Vec<String>,
    ) -> Result<Self> {
        Ok(Self::new(LogicalPlan::Copy(CopyTo {
            input: Arc::new(input),
            output_url,
            partition_by,
            file_type,
            options,
        })))
    }

    /// Create a [DmlStatement] for inserting the contents of this builder into the named table
    pub fn insert_into(
        input: LogicalPlan,
        table_name: impl Into<TableReference>,
        table_schema: &Schema,
        insert_op: InsertOp,
    ) -> Result<Self> {
        let table_schema = table_schema.clone().to_dfschema_ref()?;

        Ok(Self::new(LogicalPlan::Dml(DmlStatement::new(
            table_name.into(),
            table_schema,
            WriteOp::Insert(insert_op),
            Arc::new(input),
        ))))
    }

    /// Convert a table provider into a builder with a TableScan
    pub fn scan_with_filters(
        table_name: impl Into<TableReference>,
        table_source: Arc<dyn TableSource>,
        projection: Option<Vec<usize>>,
        filters: Vec<Expr>,
    ) -> Result<Self> {
        TableScan::try_new(table_name, table_source, projection, filters, None)
            .map(LogicalPlan::TableScan)
            .map(Self::new)
    }

    /// Convert a table provider into a builder with a TableScan with filter and fetch
    pub fn scan_with_filters_fetch(
        table_name: impl Into<TableReference>,
        table_source: Arc<dyn TableSource>,
        projection: Option<Vec<usize>>,
        filters: Vec<Expr>,
        fetch: Option<usize>,
    ) -> Result<Self> {
        TableScan::try_new(table_name, table_source, projection, filters, fetch)
            .map(LogicalPlan::TableScan)
            .map(Self::new)
    }

    /// Wrap a plan in a window
    pub fn window_plan(
        input: LogicalPlan,
        window_exprs: Vec<Expr>,
    ) -> Result<LogicalPlan> {
        let mut plan = input;
        let mut groups = group_window_expr_by_sort_keys(window_exprs)?;
        // To align with the behavior of PostgreSQL, we want the sort_keys sorted as same rule as PostgreSQL that first
        // we compare the sort key themselves and if one window's sort keys are a prefix of another
        // put the window with more sort keys first. so more deeply sorted plans gets nested further down as children.
        // The sort_by() implementation here is a stable sort.
        // Note that by this rule if there's an empty over, it'll be at the top level
        groups.sort_by(|(key_a, _), (key_b, _)| {
            for ((first, _), (second, _)) in key_a.iter().zip(key_b.iter()) {
                let key_ordering = compare_sort_expr(first, second, plan.schema());
                match key_ordering {
                    Ordering::Less => {
                        return Ordering::Less;
                    }
                    Ordering::Greater => {
                        return Ordering::Greater;
                    }
                    Ordering::Equal => {}
                }
            }
            key_b.len().cmp(&key_a.len())
        });
        for (_, exprs) in groups {
            let window_exprs = exprs.into_iter().collect::<Vec<_>>();
            // Partition and sorting is done at physical level, see the EnforceDistribution
            // and EnforceSorting rules.
            plan = LogicalPlanBuilder::from(plan)
                .window(window_exprs)?
                .build()?;
        }
        Ok(plan)
    }
    /// Apply a projection without alias.
    pub fn project(
        self,
        expr: impl IntoIterator<Item = impl Into<Expr>>,
    ) -> Result<Self> {
        project(Arc::unwrap_or_clone(self.plan), expr).map(Self::new)
    }

    /// Select the given column indices
    pub fn select(self, indices: impl IntoIterator<Item = usize>) -> Result<Self> {
        let exprs: Vec<_> = indices
            .into_iter()
            .map(|x| Expr::Column(Column::from(self.plan.schema().qualified_field(x))))
            .collect();
        self.project(exprs)
    }

    /// Apply a filter
    pub fn filter(self, expr: impl Into<Expr>) -> Result<Self> {
        let expr = normalize_col(expr.into(), &self.plan)?;
        Filter::try_new(expr, self.plan)
            .map(LogicalPlan::Filter)
            .map(Self::new)
    }

    /// Apply a filter which is used for a having clause
    pub fn having(self, expr: impl Into<Expr>) -> Result<Self> {
        let expr = normalize_col(expr.into(), &self.plan)?;
        Filter::try_new_with_having(expr, self.plan)
            .map(LogicalPlan::Filter)
            .map(Self::from)
    }

    /// Make a builder for a prepare logical plan from the builder's plan
    pub fn prepare(self, name: String, data_types: Vec<DataType>) -> Result<Self> {
        Ok(Self::new(LogicalPlan::Prepare(Prepare {
            name,
            data_types,
            input: self.plan,
        })))
    }

    /// Limit the number of rows returned
    ///
    /// `skip` - Number of rows to skip before fetch any row.
    ///
    /// `fetch` - Maximum number of rows to fetch, after skipping `skip` rows,
    ///          if specified.
    pub fn limit(self, skip: usize, fetch: Option<usize>) -> Result<Self> {
        Ok(Self::new(LogicalPlan::Limit(Limit {
            skip,
            fetch,
            input: self.plan,
        })))
    }

    /// Apply an alias
    pub fn alias(self, alias: impl Into<TableReference>) -> Result<Self> {
        subquery_alias(Arc::unwrap_or_clone(self.plan), alias).map(Self::new)
    }

    /// Add missing sort columns to all downstream projection
    ///
    /// Thus, if you have a LogicalPlan that selects A and B and have
    /// not requested a sort by C, this code will add C recursively to
    /// all input projections.
    ///
    /// Adding a new column is not correct if there is a `Distinct`
    /// node, which produces only distinct values of its
    /// inputs. Adding a new column to its input will result in
    /// potentially different results than with the original column.
    ///
    /// For example, if the input is like:
    ///
    /// Distinct(A, B)
    ///
    /// If the input looks like
    ///
    /// a | b | c
    /// --+---+---
    /// 1 | 2 | 3
    /// 1 | 2 | 4
    ///
    /// Distinct (A, B) --> (1,2)
    ///
    /// But Distinct (A, B, C) --> (1, 2, 3), (1, 2, 4)
    ///  (which will appear as a (1, 2), (1, 2) if a and b are projected
    ///
    /// See <https://github.com/apache/datafusion/issues/5065> for more details
    fn add_missing_columns(
        curr_plan: LogicalPlan,
        missing_cols: &[Column],
        is_distinct: bool,
    ) -> Result<LogicalPlan> {
        match curr_plan {
            LogicalPlan::Projection(Projection {
                input,
                mut expr,
                schema: _,
            }) if missing_cols.iter().all(|c| input.schema().has_column(c)) => {
                let mut missing_exprs = missing_cols
                    .iter()
                    .map(|c| normalize_col(Expr::Column(c.clone()), &input))
                    .collect::<Result<Vec<_>>>()?;

                // Do not let duplicate columns to be added, some of the
                // missing_cols may be already present but without the new
                // projected alias.
                missing_exprs.retain(|e| !expr.contains(e));
                if is_distinct {
                    Self::ambiguous_distinct_check(&missing_exprs, missing_cols, &expr)?;
                }
                expr.extend(missing_exprs);
                project(Arc::unwrap_or_clone(input), expr)
            }
            _ => {
                let is_distinct =
                    is_distinct || matches!(curr_plan, LogicalPlan::Distinct(_));
                let new_inputs = curr_plan
                    .inputs()
                    .into_iter()
                    .map(|input_plan| {
                        Self::add_missing_columns(
                            (*input_plan).clone(),
                            missing_cols,
                            is_distinct,
                        )
                    })
                    .collect::<Result<Vec<_>>>()?;
                curr_plan.with_new_exprs(curr_plan.expressions(), new_inputs)
            }
        }
    }

    fn ambiguous_distinct_check(
        missing_exprs: &[Expr],
        missing_cols: &[Column],
        projection_exprs: &[Expr],
    ) -> Result<()> {
        if missing_exprs.is_empty() {
            return Ok(());
        }

        // if the missing columns are all only aliases for things in
        // the existing select list, it is ok
        //
        // This handles the special case for
        // SELECT col as <alias> ORDER BY <alias>
        //
        // As described in https://github.com/apache/datafusion/issues/5293
        let all_aliases = missing_exprs.iter().all(|e| {
            projection_exprs.iter().any(|proj_expr| {
                if let Expr::Alias(Alias { expr, .. }) = proj_expr {
                    e == expr.as_ref()
                } else {
                    false
                }
            })
        });
        if all_aliases {
            return Ok(());
        }

        let missing_col_names = missing_cols
            .iter()
            .map(|col| col.flat_name())
            .collect::<String>();

        plan_err!("For SELECT DISTINCT, ORDER BY expressions {missing_col_names} must appear in select list")
    }

    /// Apply a sort by provided expressions with default direction
    pub fn sort_by(
        self,
        expr: impl IntoIterator<Item = impl Into<Expr>> + Clone,
    ) -> Result<Self> {
        self.sort(
            expr.into_iter()
                .map(|e| e.into().sort(true, false))
                .collect::<Vec<SortExpr>>(),
        )
    }

    pub fn sort(
        self,
        sorts: impl IntoIterator<Item = impl Into<SortExpr>> + Clone,
    ) -> Result<Self> {
        self.sort_with_limit(sorts, None)
    }

    /// Apply a sort
    pub fn sort_with_limit(
        self,
        sorts: impl IntoIterator<Item = impl Into<SortExpr>> + Clone,
        fetch: Option<usize>,
    ) -> Result<Self> {
        let sorts = rewrite_sort_cols_by_aggs(sorts, &self.plan)?;

        let schema = self.plan.schema();

        // Collect sort columns that are missing in the input plan's schema
        let mut missing_cols: Vec<Column> = vec![];
        sorts.iter().try_for_each::<_, Result<()>>(|sort| {
            let columns = sort.expr.column_refs();

            columns.into_iter().for_each(|c| {
                if !schema.has_column(c) {
                    missing_cols.push(c.clone());
                }
            });

            Ok(())
        })?;

        if missing_cols.is_empty() {
            return Ok(Self::new(LogicalPlan::Sort(Sort {
                expr: normalize_sorts(sorts, &self.plan)?,
                input: self.plan,
                fetch,
            })));
        }

        // remove pushed down sort columns
        let new_expr = schema.columns().into_iter().map(Expr::Column).collect();

        let is_distinct = false;
        let plan = Self::add_missing_columns(
            Arc::unwrap_or_clone(self.plan),
            &missing_cols,
            is_distinct,
        )?;
        let sort_plan = LogicalPlan::Sort(Sort {
            expr: normalize_sorts(sorts, &plan)?,
            input: Arc::new(plan),
            fetch,
        });

        Projection::try_new(new_expr, Arc::new(sort_plan))
            .map(LogicalPlan::Projection)
            .map(Self::new)
    }

    /// Apply a union, preserving duplicate rows
    pub fn union(self, plan: LogicalPlan) -> Result<Self> {
        union(Arc::unwrap_or_clone(self.plan), plan).map(Self::new)
    }

    /// Apply a union, removing duplicate rows
    pub fn union_distinct(self, plan: LogicalPlan) -> Result<Self> {
        let left_plan: LogicalPlan = Arc::unwrap_or_clone(self.plan);
        let right_plan: LogicalPlan = plan;

        Ok(Self::new(LogicalPlan::Distinct(Distinct::All(Arc::new(
            union(left_plan, right_plan)?,
        )))))
    }

    /// Apply deduplication: Only distinct (different) values are returned)
    pub fn distinct(self) -> Result<Self> {
        Ok(Self::new(LogicalPlan::Distinct(Distinct::All(self.plan))))
    }

    /// Project first values of the specified expression list according to the provided
    /// sorting expressions grouped by the `DISTINCT ON` clause expressions.
    pub fn distinct_on(
        self,
        on_expr: Vec<Expr>,
        select_expr: Vec<Expr>,
        sort_expr: Option<Vec<SortExpr>>,
    ) -> Result<Self> {
        Ok(Self::new(LogicalPlan::Distinct(Distinct::On(
            DistinctOn::try_new(on_expr, select_expr, sort_expr, self.plan)?,
        ))))
    }

    /// Apply a join to `right` using explicitly specified columns and an
    /// optional filter expression.
    ///
    /// See [`join_on`](Self::join_on) for a more concise way to specify the
    /// join condition. Since DataFusion will automatically identify and
    /// optimize equality predicates there is no performance difference between
    /// this function and `join_on`
    ///
    /// `left_cols` and `right_cols` are used to form "equijoin" predicates (see
    /// example below), which are then combined with the optional `filter`
    /// expression.
    ///
    /// Note that in case of outer join, the `filter` is applied to only matched rows.
    pub fn join(
        self,
        right: LogicalPlan,
        join_type: JoinType,
        join_keys: (Vec<impl Into<Column>>, Vec<impl Into<Column>>),
        filter: Option<Expr>,
    ) -> Result<Self> {
        self.join_detailed(right, join_type, join_keys, filter, false)
    }

    /// Apply a join with using the specified expressions.
    ///
    /// Note that DataFusion automatically optimizes joins, including
    /// identifying and optimizing equality predicates.
    ///
    /// # Example
    ///
    /// ```
    /// # use datafusion_expr::{Expr, col, LogicalPlanBuilder,
    /// #  logical_plan::builder::LogicalTableSource, logical_plan::JoinType,};
    /// # use std::sync::Arc;
    /// # use arrow::datatypes::{Schema, DataType, Field};
    /// # use datafusion_common::Result;
    /// # fn main() -> Result<()> {
    /// let example_schema = Arc::new(Schema::new(vec![
    ///     Field::new("a", DataType::Int32, false),
    ///     Field::new("b", DataType::Int32, false),
    ///     Field::new("c", DataType::Int32, false),
    /// ]));
    /// let table_source = Arc::new(LogicalTableSource::new(example_schema));
    /// let left_table = table_source.clone();
    /// let right_table = table_source.clone();
    ///
    /// let right_plan = LogicalPlanBuilder::scan("right", right_table, None)?.build()?;
    ///
    /// // Form the expression `(left.a != right.a)` AND `(left.b != right.b)`
    /// let exprs = vec![
    ///     col("left.a").eq(col("right.a")),
    ///     col("left.b").not_eq(col("right.b"))
    ///  ];
    ///
    /// // Perform the equivalent of `left INNER JOIN right ON (a != a2 AND b != b2)`
    /// // finding all pairs of rows from `left` and `right` where
    /// // where `a = a2` and `b != b2`.
    /// let plan = LogicalPlanBuilder::scan("left", left_table, None)?
    ///     .join_on(right_plan, JoinType::Inner, exprs)?
    ///     .build()?;
    /// # Ok(())
    /// # }
    /// ```
    pub fn join_on(
        self,
        right: LogicalPlan,
        join_type: JoinType,
        on_exprs: impl IntoIterator<Item = Expr>,
    ) -> Result<Self> {
        let filter = on_exprs.into_iter().reduce(Expr::and);

        self.join_detailed(
            right,
            join_type,
            (Vec::<Column>::new(), Vec::<Column>::new()),
            filter,
            false,
        )
    }

    pub(crate) fn normalize(
        plan: &LogicalPlan,
        column: impl Into<Column>,
    ) -> Result<Column> {
        let schema = plan.schema();
        let fallback_schemas = plan.fallback_normalize_schemas();
        let using_columns = plan.using_columns()?;
        column.into().normalize_with_schemas_and_ambiguity_check(
            &[&[schema], &fallback_schemas],
            &using_columns,
        )
    }

    /// Apply a join with on constraint and specified null equality.
    ///
    /// The behavior is the same as [`join`](Self::join) except that it allows
    /// specifying the null equality behavior.
    ///
    /// If `null_equals_null=true`, rows where both join keys are `null` will be
    /// emitted. Otherwise rows where either or both join keys are `null` will be
    /// omitted.
    pub fn join_detailed(
        self,
        right: LogicalPlan,
        join_type: JoinType,
        join_keys: (Vec<impl Into<Column>>, Vec<impl Into<Column>>),
        filter: Option<Expr>,
        null_equals_null: bool,
    ) -> Result<Self> {
        if join_keys.0.len() != join_keys.1.len() {
            return plan_err!("left_keys and right_keys were not the same length");
        }

        let filter = if let Some(expr) = filter {
            let filter = normalize_col_with_schemas_and_ambiguity_check(
                expr,
                &[&[self.schema(), right.schema()]],
                &[],
            )?;
            Some(filter)
        } else {
            None
        };

        let (left_keys, right_keys): (Vec<Result<Column>>, Vec<Result<Column>>) =
            join_keys
                .0
                .into_iter()
                .zip(join_keys.1)
                .map(|(l, r)| {
                    let l = l.into();
                    let r = r.into();

                    match (&l.relation, &r.relation) {
                        (Some(lr), Some(rr)) => {
                            let l_is_left =
                                self.plan.schema().field_with_qualified_name(lr, &l.name);
                            let l_is_right =
                                right.schema().field_with_qualified_name(lr, &l.name);
                            let r_is_left =
                                self.plan.schema().field_with_qualified_name(rr, &r.name);
                            let r_is_right =
                                right.schema().field_with_qualified_name(rr, &r.name);

                            match (l_is_left, l_is_right, r_is_left, r_is_right) {
                                (_, Ok(_), Ok(_), _) => (Ok(r), Ok(l)),
                                (Ok(_), _, _, Ok(_)) => (Ok(l), Ok(r)),
                                _ => (
                                    Self::normalize(&self.plan, l),
                                    Self::normalize(&right, r),
                                ),
                            }
                        }
                        (Some(lr), None) => {
                            let l_is_left =
                                self.plan.schema().field_with_qualified_name(lr, &l.name);
                            let l_is_right =
                                right.schema().field_with_qualified_name(lr, &l.name);

                            match (l_is_left, l_is_right) {
                                (Ok(_), _) => (Ok(l), Self::normalize(&right, r)),
                                (_, Ok(_)) => (Self::normalize(&self.plan, r), Ok(l)),
                                _ => (
                                    Self::normalize(&self.plan, l),
                                    Self::normalize(&right, r),
                                ),
                            }
                        }
                        (None, Some(rr)) => {
                            let r_is_left =
                                self.plan.schema().field_with_qualified_name(rr, &r.name);
                            let r_is_right =
                                right.schema().field_with_qualified_name(rr, &r.name);

                            match (r_is_left, r_is_right) {
                                (Ok(_), _) => (Ok(r), Self::normalize(&right, l)),
                                (_, Ok(_)) => (Self::normalize(&self.plan, l), Ok(r)),
                                _ => (
                                    Self::normalize(&self.plan, l),
                                    Self::normalize(&right, r),
                                ),
                            }
                        }
                        (None, None) => {
                            let mut swap = false;
                            let left_key = Self::normalize(&self.plan, l.clone())
                                .or_else(|_| {
                                    swap = true;
                                    Self::normalize(&right, l)
                                });
                            if swap {
                                (Self::normalize(&self.plan, r), left_key)
                            } else {
                                (left_key, Self::normalize(&right, r))
                            }
                        }
                    }
                })
                .unzip();

        let left_keys = left_keys.into_iter().collect::<Result<Vec<Column>>>()?;
        let right_keys = right_keys.into_iter().collect::<Result<Vec<Column>>>()?;

        let on = left_keys
            .into_iter()
            .zip(right_keys)
            .map(|(l, r)| (Expr::Column(l), Expr::Column(r)))
            .collect();
        let join_schema =
            build_join_schema(self.plan.schema(), right.schema(), &join_type)?;

        Ok(Self::new(LogicalPlan::Join(Join {
            left: self.plan,
            right: Arc::new(right),
            on,
            filter,
            join_type,
            join_constraint: JoinConstraint::On,
            schema: DFSchemaRef::new(join_schema),
            null_equals_null,
        })))
    }

    /// Apply a join with using constraint, which duplicates all join columns in output schema.
    pub fn join_using(
        self,
        right: LogicalPlan,
        join_type: JoinType,
        using_keys: Vec<impl Into<Column> + Clone>,
    ) -> Result<Self> {
        let left_keys: Vec<Column> = using_keys
            .clone()
            .into_iter()
            .map(|c| Self::normalize(&self.plan, c))
            .collect::<Result<_>>()?;
        let right_keys: Vec<Column> = using_keys
            .into_iter()
            .map(|c| Self::normalize(&right, c))
            .collect::<Result<_>>()?;

        let on: Vec<(_, _)> = left_keys.into_iter().zip(right_keys).collect();
        let join_schema =
            build_join_schema(self.plan.schema(), right.schema(), &join_type)?;
        let mut join_on: Vec<(Expr, Expr)> = vec![];
        let mut filters: Option<Expr> = None;
        for (l, r) in &on {
            if self.plan.schema().has_column(l)
                && right.schema().has_column(r)
                && can_hash(self.plan.schema().field_from_column(l)?.data_type())
            {
                join_on.push((Expr::Column(l.clone()), Expr::Column(r.clone())));
            } else if self.plan.schema().has_column(l)
                && right.schema().has_column(r)
                && can_hash(self.plan.schema().field_from_column(r)?.data_type())
            {
                join_on.push((Expr::Column(r.clone()), Expr::Column(l.clone())));
            } else {
                let expr = binary_expr(
                    Expr::Column(l.clone()),
                    Operator::Eq,
                    Expr::Column(r.clone()),
                );
                match filters {
                    None => filters = Some(expr),
                    Some(filter_expr) => filters = Some(and(expr, filter_expr)),
                }
            }
        }

        if join_on.is_empty() {
            let join = Self::from(self.plan).cross_join(right)?;
            join.filter(filters.ok_or_else(|| {
                DataFusionError::Internal("filters should not be None here".to_string())
            })?)
        } else {
            Ok(Self::new(LogicalPlan::Join(Join {
                left: self.plan,
                right: Arc::new(right),
                on: join_on,
                filter: filters,
                join_type,
                join_constraint: JoinConstraint::Using,
                schema: DFSchemaRef::new(join_schema),
                null_equals_null: false,
            })))
        }
    }

    /// Apply a cross join
    pub fn cross_join(self, right: LogicalPlan) -> Result<Self> {
        let join_schema =
            build_join_schema(self.plan.schema(), right.schema(), &JoinType::Inner)?;
        Ok(Self::new(LogicalPlan::CrossJoin(CrossJoin {
            left: self.plan,
            right: Arc::new(right),
            schema: DFSchemaRef::new(join_schema),
        })))
    }

    /// Repartition
    pub fn repartition(self, partitioning_scheme: Partitioning) -> Result<Self> {
        Ok(Self::new(LogicalPlan::Repartition(Repartition {
            input: self.plan,
            partitioning_scheme,
        })))
    }

    /// Apply a window functions to extend the schema
    pub fn window(
        self,
        window_expr: impl IntoIterator<Item = impl Into<Expr>>,
    ) -> Result<Self> {
        let window_expr = normalize_cols(window_expr, &self.plan)?;
        validate_unique_names("Windows", &window_expr)?;
        Ok(Self::new(LogicalPlan::Window(Window::try_new(
            window_expr,
            self.plan,
        )?)))
    }

    /// Apply an aggregate: grouping on the `group_expr` expressions
    /// and calculating `aggr_expr` aggregates for each distinct
    /// value of the `group_expr`;
    pub fn aggregate(
        self,
        group_expr: impl IntoIterator<Item = impl Into<Expr>>,
        aggr_expr: impl IntoIterator<Item = impl Into<Expr>>,
    ) -> Result<Self> {
        let group_expr = normalize_cols(group_expr, &self.plan)?;
        let aggr_expr = normalize_cols(aggr_expr, &self.plan)?;

        let group_expr =
            add_group_by_exprs_from_dependencies(group_expr, self.plan.schema())?;
        Aggregate::try_new(self.plan, group_expr, aggr_expr)
            .map(LogicalPlan::Aggregate)
            .map(Self::new)
    }

    /// Create an expression to represent the explanation of the plan
    ///
    /// if `analyze` is true, runs the actual plan and produces
    /// information about metrics during run.
    ///
    /// if `verbose` is true, prints out additional details.
    pub fn explain(self, verbose: bool, analyze: bool) -> Result<Self> {
        let schema = LogicalPlan::explain_schema();
        let schema = schema.to_dfschema_ref()?;

        if analyze {
            Ok(Self::new(LogicalPlan::Analyze(Analyze {
                verbose,
                input: self.plan,
                schema,
            })))
        } else {
            let stringified_plans =
                vec![self.plan.to_stringified(PlanType::InitialLogicalPlan)];

            Ok(Self::new(LogicalPlan::Explain(Explain {
                verbose,
                plan: self.plan,
                stringified_plans,
                schema,
                logical_optimization_succeeded: false,
            })))
        }
    }

    /// Process intersect set operator
    pub fn intersect(
        left_plan: LogicalPlan,
        right_plan: LogicalPlan,
        is_all: bool,
    ) -> Result<LogicalPlan> {
        LogicalPlanBuilder::intersect_or_except(
            left_plan,
            right_plan,
            JoinType::LeftSemi,
            is_all,
        )
    }

    /// Process except set operator
    pub fn except(
        left_plan: LogicalPlan,
        right_plan: LogicalPlan,
        is_all: bool,
    ) -> Result<LogicalPlan> {
        LogicalPlanBuilder::intersect_or_except(
            left_plan,
            right_plan,
            JoinType::LeftAnti,
            is_all,
        )
    }

    /// Process intersect or except
    fn intersect_or_except(
        left_plan: LogicalPlan,
        right_plan: LogicalPlan,
        join_type: JoinType,
        is_all: bool,
    ) -> Result<LogicalPlan> {
        let left_len = left_plan.schema().fields().len();
        let right_len = right_plan.schema().fields().len();

        if left_len != right_len {
            return plan_err!(
                "INTERSECT/EXCEPT query must have the same number of columns. Left is {left_len} and right is {right_len}."
            );
        }

        let join_keys = left_plan
            .schema()
            .fields()
            .iter()
            .zip(right_plan.schema().fields().iter())
            .map(|(left_field, right_field)| {
                (
                    (Column::from_name(left_field.name())),
                    (Column::from_name(right_field.name())),
                )
            })
            .unzip();
        if is_all {
            LogicalPlanBuilder::from(left_plan)
                .join_detailed(right_plan, join_type, join_keys, None, true)?
                .build()
        } else {
            LogicalPlanBuilder::from(left_plan)
                .distinct()?
                .join_detailed(right_plan, join_type, join_keys, None, true)?
                .build()
        }
    }

    /// Build the plan
    pub fn build(self) -> Result<LogicalPlan> {
        Ok(Arc::unwrap_or_clone(self.plan))
    }

    /// Apply a join with the expression on constraint.
    ///
    /// equi_exprs are "equijoin" predicates expressions on the existing and right inputs, respectively.
    ///
    /// filter: any other filter expression to apply during the join. equi_exprs predicates are likely
    /// to be evaluated more quickly than the filter expressions
    pub fn join_with_expr_keys(
        self,
        right: LogicalPlan,
        join_type: JoinType,
        equi_exprs: (Vec<impl Into<Expr>>, Vec<impl Into<Expr>>),
        filter: Option<Expr>,
    ) -> Result<Self> {
        if equi_exprs.0.len() != equi_exprs.1.len() {
            return plan_err!("left_keys and right_keys were not the same length");
        }

        let join_key_pairs = equi_exprs
            .0
            .into_iter()
            .zip(equi_exprs.1.into_iter())
            .map(|(l, r)| {
                let left_key = l.into();
                let right_key = r.into();

                let mut left_using_columns = HashSet::new();
                expr_to_columns(&left_key, &mut left_using_columns)?;
                let normalized_left_key = normalize_col_with_schemas_and_ambiguity_check(
                    left_key,
                    &[&[self.plan.schema(), right.schema()]],
                    &[left_using_columns],
                )?;

                let mut right_using_columns = HashSet::new();
                expr_to_columns(&right_key, &mut right_using_columns)?;
                let normalized_right_key = normalize_col_with_schemas_and_ambiguity_check(
                    right_key,
                    &[&[self.plan.schema(), right.schema()]],
                    &[right_using_columns],
                )?;

                // find valid equijoin
                find_valid_equijoin_key_pair(
                        &normalized_left_key,
                        &normalized_right_key,
                        self.plan.schema(),
                        right.schema(),
                    )?.ok_or_else(||
                        plan_datafusion_err!(
                            "can't create join plan, join key should belong to one input, error key: ({normalized_left_key},{normalized_right_key})"
                        ))
            })
            .collect::<Result<Vec<_>>>()?;

        let join_schema =
            build_join_schema(self.plan.schema(), right.schema(), &join_type)?;

        Ok(Self::new(LogicalPlan::Join(Join {
            left: self.plan,
            right: Arc::new(right),
            on: join_key_pairs,
            filter,
            join_type,
            join_constraint: JoinConstraint::On,
            schema: DFSchemaRef::new(join_schema),
            null_equals_null: false,
        })))
    }

    /// Unnest the given column.
    pub fn unnest_column(self, column: impl Into<Column>) -> Result<Self> {
        unnest(Arc::unwrap_or_clone(self.plan), vec![column.into()]).map(Self::new)
    }

    /// Unnest the given column given [`UnnestOptions`]
    pub fn unnest_column_with_options(
        self,
        column: impl Into<Column>,
        options: UnnestOptions,
    ) -> Result<Self> {
        unnest_with_options(
            Arc::unwrap_or_clone(self.plan),
            vec![column.into()],
            options,
        )
        .map(Self::new)
    }

    /// Unnest the given columns with the given [`UnnestOptions`]
    pub fn unnest_columns_with_options(
        self,
        columns: Vec<Column>,
        options: UnnestOptions,
    ) -> Result<Self> {
        unnest_with_options(Arc::unwrap_or_clone(self.plan), columns, options)
            .map(Self::new)
    }
}

impl From<LogicalPlan> for LogicalPlanBuilder {
    fn from(plan: LogicalPlan) -> Self {
        LogicalPlanBuilder::new(plan)
    }
}

impl From<Arc<LogicalPlan>> for LogicalPlanBuilder {
    fn from(plan: Arc<LogicalPlan>) -> Self {
        LogicalPlanBuilder::new_from_arc(plan)
    }
}

pub fn change_redundant_column(fields: &Fields) -> Vec<Field> {
    let mut name_map = HashMap::new();
    fields
        .into_iter()
        .map(|field| {
            let counter = name_map.entry(field.name().to_string()).or_insert(0);
            *counter += 1;
            if *counter > 1 {
                let new_name = format!("{}:{}", field.name(), *counter - 1);
                Field::new(new_name, field.data_type().clone(), field.is_nullable())
            } else {
                field.as_ref().clone()
            }
        })
        .collect()
}
/// Creates a schema for a join operation.
/// The fields from the left side are first
pub fn build_join_schema(
    left: &DFSchema,
    right: &DFSchema,
    join_type: &JoinType,
) -> Result<DFSchema> {
    fn nullify_fields<'a>(
        fields: impl Iterator<Item = (Option<&'a TableReference>, &'a Arc<Field>)>,
    ) -> Vec<(Option<TableReference>, Arc<Field>)> {
        fields
            .map(|(q, f)| {
                // TODO: find a good way to do that
                let field = f.as_ref().clone().with_nullable(true);
                (q.cloned(), Arc::new(field))
            })
            .collect()
    }

    let right_fields = right.iter();
    let left_fields = left.iter();

    let qualified_fields: Vec<(Option<TableReference>, Arc<Field>)> = match join_type {
        JoinType::Inner => {
            // left then right
            let left_fields = left_fields
                .map(|(q, f)| (q.cloned(), Arc::clone(f)))
                .collect::<Vec<_>>();
            let right_fields = right_fields
                .map(|(q, f)| (q.cloned(), Arc::clone(f)))
                .collect::<Vec<_>>();
            left_fields.into_iter().chain(right_fields).collect()
        }
        JoinType::Left => {
            // left then right, right set to nullable in case of not matched scenario
            let left_fields = left_fields
                .map(|(q, f)| (q.cloned(), Arc::clone(f)))
                .collect::<Vec<_>>();
            left_fields
                .into_iter()
                .chain(nullify_fields(right_fields))
                .collect()
        }
        JoinType::Right => {
            // left then right, left set to nullable in case of not matched scenario
            let right_fields = right_fields
                .map(|(q, f)| (q.cloned(), Arc::clone(f)))
                .collect::<Vec<_>>();
            nullify_fields(left_fields)
                .into_iter()
                .chain(right_fields)
                .collect()
        }
        JoinType::Full => {
            // left then right, all set to nullable in case of not matched scenario
            nullify_fields(left_fields)
                .into_iter()
                .chain(nullify_fields(right_fields))
                .collect()
        }
        JoinType::LeftSemi | JoinType::LeftAnti => {
            // Only use the left side for the schema
            left_fields
                .map(|(q, f)| (q.cloned(), Arc::clone(f)))
                .collect()
        }
        JoinType::RightSemi | JoinType::RightAnti => {
            // Only use the right side for the schema
            right_fields
                .map(|(q, f)| (q.cloned(), Arc::clone(f)))
                .collect()
        }
    };
    let func_dependencies = left.functional_dependencies().join(
        right.functional_dependencies(),
        join_type,
        left.fields().len(),
    );
    let mut metadata = left.metadata().clone();
    metadata.extend(right.metadata().clone());
    let dfschema = DFSchema::new_with_metadata(qualified_fields, metadata)?;
    dfschema.with_functional_dependencies(func_dependencies)
}

/// Add additional "synthetic" group by expressions based on functional
/// dependencies.
///
/// For example, if we are grouping on `[c1]`, and we know from
/// functional dependencies that column `c1` determines `c2`, this function
/// adds `c2` to the group by list.
///
/// This allows MySQL style selects like
/// `SELECT col FROM t WHERE pk = 5` if col is unique
pub fn add_group_by_exprs_from_dependencies(
    mut group_expr: Vec<Expr>,
    schema: &DFSchemaRef,
) -> Result<Vec<Expr>> {
    // Names of the fields produced by the GROUP BY exprs for example, `GROUP BY
    // c1 + 1` produces an output field named `"c1 + 1"`
    let mut group_by_field_names = group_expr
        .iter()
        .map(|e| e.schema_name().to_string())
        .collect::<Vec<_>>();

    if let Some(target_indices) =
        get_target_functional_dependencies(schema, &group_by_field_names)
    {
        for idx in target_indices {
            let expr = Expr::Column(Column::from(schema.qualified_field(idx)));
            let expr_name = expr.schema_name().to_string();
            if !group_by_field_names.contains(&expr_name) {
                group_by_field_names.push(expr_name);
                group_expr.push(expr);
            }
        }
    }
    Ok(group_expr)
}
/// Errors if one or more expressions have equal names.
pub fn validate_unique_names<'a>(
    node_name: &str,
    expressions: impl IntoIterator<Item = &'a Expr>,
) -> Result<()> {
    let mut unique_names = HashMap::new();

    expressions.into_iter().enumerate().try_for_each(|(position, expr)| {
        let name = expr.schema_name().to_string();
        match unique_names.get(&name) {
            None => {
                unique_names.insert(name, (position, expr));
                Ok(())
            },
            Some((existing_position, existing_expr)) => {
                plan_err!("{node_name} require unique expression names \
                             but the expression \"{existing_expr}\" at position {existing_position} and \"{expr}\" \
                             at position {position} have the same name. Consider aliasing (\"AS\") one of them."
                            )
            }
        }
    })
}

/// Union two [`LogicalPlan`]s.
///
/// Constructs the UNION plan, but does not perform type-coercion. Therefore the
/// subtree expressions will not be properly typed until the optimizer pass.
///
/// If a properly typed UNION plan is needed, refer to [`TypeCoercionRewriter::coerce_union`]
/// or alternatively, merge the union input schema using [`coerce_union_schema`] and
/// apply the expression rewrite with [`coerce_plan_expr_for_schema`].
///
/// [`TypeCoercionRewriter::coerce_union`]: https://docs.rs/datafusion-optimizer/latest/datafusion_optimizer/analyzer/type_coercion/struct.TypeCoercionRewriter.html#method.coerce_union
/// [`coerce_union_schema`]: https://docs.rs/datafusion-optimizer/latest/datafusion_optimizer/analyzer/type_coercion/fn.coerce_union_schema.html
pub fn union(left_plan: LogicalPlan, right_plan: LogicalPlan) -> Result<LogicalPlan> {
    // Temporarily use the schema from the left input and later rely on the analyzer to
    // coerce the two schemas into a common one.
    let schema = Arc::clone(left_plan.schema());
    Ok(LogicalPlan::Union(Union {
        inputs: vec![Arc::new(left_plan), Arc::new(right_plan)],
        schema,
    }))
}

/// Create Projection
/// # Errors
/// This function errors under any of the following conditions:
/// * Two or more expressions have the same name
/// * An invalid expression is used (e.g. a `sort` expression)
pub fn project(
    plan: LogicalPlan,
    expr: impl IntoIterator<Item = impl Into<Expr>>,
) -> Result<LogicalPlan> {
    let mut projected_expr = vec![];
    for e in expr {
        let e = e.into();
        match e {
            Expr::Wildcard { .. } => projected_expr.push(e),
            _ => projected_expr.push(columnize_expr(normalize_col(e, &plan)?, &plan)?),
        }
    }
    validate_unique_names("Projections", projected_expr.iter())?;

    Projection::try_new(projected_expr, Arc::new(plan)).map(LogicalPlan::Projection)
}

/// Create a SubqueryAlias to wrap a LogicalPlan.
pub fn subquery_alias(
    plan: LogicalPlan,
    alias: impl Into<TableReference>,
) -> Result<LogicalPlan> {
    SubqueryAlias::try_new(Arc::new(plan), alias).map(LogicalPlan::SubqueryAlias)
}

/// Create a LogicalPlanBuilder representing a scan of a table with the provided name and schema.
/// This is mostly used for testing and documentation.
pub fn table_scan(
    name: Option<impl Into<TableReference>>,
    table_schema: &Schema,
    projection: Option<Vec<usize>>,
) -> Result<LogicalPlanBuilder> {
    table_scan_with_filters(name, table_schema, projection, vec![])
}

/// Create a LogicalPlanBuilder representing a scan of a table with the provided name and schema,
/// and inlined filters.
/// This is mostly used for testing and documentation.
pub fn table_scan_with_filters(
    name: Option<impl Into<TableReference>>,
    table_schema: &Schema,
    projection: Option<Vec<usize>>,
    filters: Vec<Expr>,
) -> Result<LogicalPlanBuilder> {
    let table_source = table_source(table_schema);
    let name = name
        .map(|n| n.into())
        .unwrap_or_else(|| TableReference::bare(UNNAMED_TABLE));
    LogicalPlanBuilder::scan_with_filters(name, table_source, projection, filters)
}

/// Create a LogicalPlanBuilder representing a scan of a table with the provided name and schema,
/// filters, and inlined fetch.
/// This is mostly used for testing and documentation.
pub fn table_scan_with_filter_and_fetch(
    name: Option<impl Into<TableReference>>,
    table_schema: &Schema,
    projection: Option<Vec<usize>>,
    filters: Vec<Expr>,
    fetch: Option<usize>,
) -> Result<LogicalPlanBuilder> {
    let table_source = table_source(table_schema);
    let name = name
        .map(|n| n.into())
        .unwrap_or_else(|| TableReference::bare(UNNAMED_TABLE));
    LogicalPlanBuilder::scan_with_filters_fetch(
        name,
        table_source,
        projection,
        filters,
        fetch,
    )
}

fn table_source(table_schema: &Schema) -> Arc<dyn TableSource> {
    let table_schema = Arc::new(table_schema.clone());
    Arc::new(LogicalTableSource { table_schema })
}

/// Wrap projection for a plan, if the join keys contains normal expression.
pub fn wrap_projection_for_join_if_necessary(
    join_keys: &[Expr],
    input: LogicalPlan,
) -> Result<(LogicalPlan, Vec<Column>, bool)> {
    let input_schema = input.schema();
    let alias_join_keys: Vec<Expr> = join_keys
        .iter()
        .map(|key| {
            // The display_name() of cast expression will ignore the cast info, and show the inner expression name.
            // If we do not add alais, it will throw same field name error in the schema when adding projection.
            // For example:
            //    input scan : [a, b, c],
            //    join keys: [cast(a as int)]
            //
            //  then a and cast(a as int) will use the same field name - `a` in projection schema.
            //  https://github.com/apache/datafusion/issues/4478
            if matches!(key, Expr::Cast(_)) || matches!(key, Expr::TryCast(_)) {
                let alias = format!("{key}");
                key.clone().alias(alias)
            } else {
                key.clone()
            }
        })
        .collect::<Vec<_>>();

    let need_project = join_keys.iter().any(|key| !matches!(key, Expr::Column(_)));
    let plan = if need_project {
        // Include all columns from the input and extend them with the join keys
        let mut projection = input_schema
            .columns()
            .into_iter()
            .map(Expr::Column)
            .collect::<Vec<_>>();
        let join_key_items = alias_join_keys
            .iter()
            .flat_map(|expr| expr.try_as_col().is_none().then_some(expr))
            .cloned()
            .collect::<HashSet<Expr>>();
        projection.extend(join_key_items);

        LogicalPlanBuilder::from(input)
            .project(projection)?
            .build()?
    } else {
        input
    };

    let join_on = alias_join_keys
        .into_iter()
        .map(|key| {
            if let Some(col) = key.try_as_col() {
                Ok(col.clone())
            } else {
                let name = key.schema_name().to_string();
                Ok(Column::from_name(name))
            }
        })
        .collect::<Result<Vec<_>>>()?;

    Ok((plan, join_on, need_project))
}

/// Basic TableSource implementation intended for use in tests and documentation. It is expected
/// that users will provide their own TableSource implementations or use DataFusion's
/// DefaultTableSource.
pub struct LogicalTableSource {
    table_schema: SchemaRef,
}

impl LogicalTableSource {
    /// Create a new LogicalTableSource
    pub fn new(table_schema: SchemaRef) -> Self {
        Self { table_schema }
    }
}

impl TableSource for LogicalTableSource {
    fn as_any(&self) -> &dyn Any {
        self
    }

    fn schema(&self) -> SchemaRef {
        Arc::clone(&self.table_schema)
    }

    fn supports_filters_pushdown(
        &self,
        filters: &[&Expr],
    ) -> Result<Vec<crate::TableProviderFilterPushDown>> {
        Ok(vec![TableProviderFilterPushDown::Exact; filters.len()])
    }
}

/// Create a [`LogicalPlan::Unnest`] plan
pub fn unnest(input: LogicalPlan, columns: Vec<Column>) -> Result<LogicalPlan> {
    let unnestings = columns.into_iter().map(|c| c).collect();
    unnest_with_options(input, unnestings, UnnestOptions::default())
}

// get the data type of a multi-dimensional type after unnesting it
// with a given depth
fn get_unnested_list_datatype_recursive(
    data_type: &DataType,
    depth: usize,
) -> Result<DataType> {
    match data_type {
        DataType::List(field)
        | DataType::FixedSizeList(field, _)
        | DataType::LargeList(field) => {
            if depth == 1 {
                return Ok(field.data_type().clone());
            }
            return get_unnested_list_datatype_recursive(field.data_type(), depth - 1);
        }
        _ => {}
    };

    internal_err!("trying to unnest on invalid data type {:?}", data_type)
}

pub fn get_struct_unnested_columns(
    col_name: &String,
    inner_fields: &Fields,
) -> Vec<Column> {
    inner_fields
        .iter()
        .map(|f| Column::from_name(format!("{}.{}", col_name, f.name())))
        .collect()
}

// Based on data type, either struct or a variant of list
// return a set of columns as the result of unnesting
// the input columns.
// For example, given a column with name "a",
// - List(Element) returns ["a"] with data type Element
// - Struct(field1, field2) returns ["a.field1","a.field2"]
// For list data type, an argument depth is used to specify
// the recursion level
pub fn get_unnested_columns(
    col_name: &String,
    data_type: &DataType,
    depth: usize,
) -> Result<Vec<(Column, Arc<Field>)>> {
    let mut qualified_columns = Vec::with_capacity(1);

    match data_type {
        DataType::List(_) | DataType::FixedSizeList(_, _) | DataType::LargeList(_) => {
            let data_type = get_unnested_list_datatype_recursive(data_type, depth)?;
            let new_field = Arc::new(Field::new(
                col_name, data_type,
                // Unnesting may produce NULLs even if the list is not null.
                // For example: unnset([1], []) -> 1, null
                true,
            ));
            let column = Column::from_name(col_name);
            // let column = Column::from((None, &new_field));
            qualified_columns.push((column, new_field));
        }
        DataType::Struct(fields) => {
            qualified_columns.extend(fields.iter().map(|f| {
                let new_name = format!("{}.{}", col_name, f.name());
                let column = Column::from_name(&new_name);
                let new_field = f.as_ref().clone().with_name(new_name);
                // let column = Column::from((None, &f));
                (column, Arc::new(new_field))
            }))
        }
        _ => {
            return internal_err!(
                "trying to unnest on invalid data type {:?}",
                data_type
            );
        }
    };
    Ok(qualified_columns)
}

/// Create a [`LogicalPlan::Unnest`] plan with options
/// This function receive a list of columns to be unnested
/// because multiple unnest can be performed on the same column (e.g unnest with different depth)
/// The new schema will contains post-unnest fields replacing the original field
///
/// For example:
/// Input schema as
/// ```text
/// +---------------------+-------------------+
/// | col1                | col2              |
/// +---------------------+-------------------+
/// | Struct(INT64,INT32) | List(List(Int64)) |
/// +---------------------+-------------------+
/// ```
///
///
///
/// Then unnesting columns with:
/// - (col1,Struct)
/// - (col2,List(\[depth=1,depth=2\]))
///
/// will generate a new schema as
/// ```text
/// +---------+---------+---------------------+---------------------+
/// | col1.c0 | col1.c1 | unnest_col2_depth_1 | unnest_col2_depth_2 |
/// +---------+---------+---------------------+---------------------+
/// | Int64   | Int32   | List(Int64)         |  Int64              |
/// +---------+---------+---------------------+---------------------+
/// ```
pub fn unnest_with_options(
    input: LogicalPlan,
    columns_to_unnest: Vec<Column>,
    options: UnnestOptions,
) -> Result<LogicalPlan> {
    let mut list_columns: Vec<(usize, ColumnUnnestList)> = vec![];
    let mut struct_columns = vec![];
    let indices_to_unnest = columns_to_unnest
        .iter()
        .map(|c| Ok((input.schema().index_of_column(c)?, c)))
        .collect::<Result<HashMap<usize, &Column>>>()?;

    let input_schema = input.schema();

    let mut dependency_indices = vec![];
    // Transform input schema into new schema
    // Given this comprehensive example
    //
    // input schema:
    // 1.col1_unnest_placeholder: list[list[int]],
    // 2.col1: list[list[int]]
    // 3.col2: list[int]
    // with unnest on unnest(col1,depth=2), unnest(col1,depth=1) and unnest(col2,depth=1)
    // output schema:
    // 1.unnest_col1_depth_2: int
    // 2.unnest_col1_depth_1: list[int]
    // 3.col1: list[list[int]]
    // 4.unnest_col2_depth_1: int
    // Meaning the placeholder column will be replaced by its unnested variation(s), note
    // the plural.
    let fields = input_schema
        .iter()
        .enumerate()
        .map(|(index, (original_qualifier, original_field))| {
            match indices_to_unnest.get(&index) {
                Some(column_to_unnest) => {
                    let transformed_columns;
                    let maybe_explicit_recursion = match options.recursions {
                        None => None,
                        Some(ref recursions) => {
                            let list_recursions_on_column = recursions
                                .iter()
                                .filter(|p| -> bool {
                                    &p.input_column == *column_to_unnest
                                })
                                .collect::<Vec<_>>();
                            if list_recursions_on_column.is_empty() {
                                None
                            } else {
                                Some(list_recursions_on_column)
                            }
                        }
                    };
                    match maybe_explicit_recursion {
                        Some(explicit_recursion) => {
                            transformed_columns = explicit_recursion
                                .iter()
                                .map(|r| {
                                    list_columns.push((
                                        index,
                                        ColumnUnnestList {
                                            output_column: r.output_column.clone(),
                                            depth: r.depth,
                                        },
                                    ));
                                    get_unnested_columns(
                                        &r.output_column.name,
                                        original_field.data_type(),
                                        r.depth,
                                    )
                                })
                                .collect::<Result<Vec<Vec<(Column, Arc<Field>)>>>>()?
                                .into_iter()
                                .flatten()
                                .collect::<Vec<_>>();
                        }
                        None => {
                            transformed_columns = get_unnested_columns(
                                &column_to_unnest.name,
                                original_field.data_type(),
                                1,
                            )?;
                            match original_field.data_type() {
                                DataType::Struct(_) => {
                                    struct_columns.push(index);
                                }
                                DataType::List(_)
                                | DataType::FixedSizeList(_, _)
                                | DataType::LargeList(_) => {
                                    list_columns.push((
                                        index,
                                        ColumnUnnestList {
                                            output_column: Column::from_name(
                                                &column_to_unnest.name,
                                            ),
                                            depth: 1,
                                        },
                                    ));
                                }
                                _ => {}
                            };
                        }
                    }

                    // new columns dependent on the same original index
                    dependency_indices
                        .extend(std::iter::repeat(index).take(transformed_columns.len()));
                    Ok(transformed_columns
                        .iter()
                        .map(|(col, data_type)| {
                            (col.relation.to_owned(), data_type.to_owned())
                        })
                        .collect())
                }
                None => {
                    dependency_indices.push(index);
                    Ok(vec![(
                        original_qualifier.cloned(),
                        Arc::clone(original_field),
                    )])
                }
            }
        })
        .collect::<Result<Vec<_>>>()?
        .into_iter()
        .flatten()
        .collect::<Vec<_>>();

    let metadata = input_schema.metadata().clone();
    let df_schema = DFSchema::new_with_metadata(fields, metadata)?;
    // We can use the existing functional dependencies:
    let deps = input_schema.functional_dependencies().clone();
    let schema = Arc::new(df_schema.with_functional_dependencies(deps)?);

    Ok(LogicalPlan::Unnest(Unnest {
        input: Arc::new(input),
        exec_columns: columns_to_unnest,
        list_type_columns: list_columns,
        struct_type_columns: struct_columns,
        dependency_indices,
        schema,
        options,
    }))
}

#[cfg(test)]
mod tests {

    use super::*;
    use crate::logical_plan::StringifiedPlan;
    use crate::{col, expr, expr_fn::exists, in_subquery, lit, scalar_subquery};

    use datafusion_common::{RecursionUnnestOption, SchemaError};

    #[test]
    fn plan_builder_simple() -> Result<()> {
        let plan =
            table_scan(Some("employee_csv"), &employee_schema(), Some(vec![0, 3]))?
                .filter(col("state").eq(lit("CO")))?
                .project(vec![col("id")])?
                .build()?;

        let expected = "Projection: employee_csv.id\
        \n  Filter: employee_csv.state = Utf8(\"CO\")\
        \n    TableScan: employee_csv projection=[id, state]";

        assert_eq!(expected, format!("{plan}"));

        Ok(())
    }

    #[test]
    fn plan_builder_schema() {
        let schema = employee_schema();
        let projection = None;
        let plan =
            LogicalPlanBuilder::scan("employee_csv", table_source(&schema), projection)
                .unwrap();
        let expected = DFSchema::try_from_qualified_schema(
            TableReference::bare("employee_csv"),
            &schema,
        )
        .unwrap();
        assert_eq!(&expected, plan.schema().as_ref());

        // Note scan of "EMPLOYEE_CSV" is treated as a SQL identifier
        // (and thus normalized to "employee"csv") as well
        let projection = None;
        let plan =
            LogicalPlanBuilder::scan("EMPLOYEE_CSV", table_source(&schema), projection)
                .unwrap();
        assert_eq!(&expected, plan.schema().as_ref());
    }

    #[test]
    fn plan_builder_empty_name() {
        let schema = employee_schema();
        let projection = None;
        let err =
            LogicalPlanBuilder::scan("", table_source(&schema), projection).unwrap_err();
        assert_eq!(
            err.strip_backtrace(),
            "Error during planning: table_name cannot be empty"
        );
    }

    #[test]
    fn plan_builder_sort() -> Result<()> {
        let plan =
            table_scan(Some("employee_csv"), &employee_schema(), Some(vec![3, 4]))?
                .sort(vec![
                    expr::Sort::new(col("state"), true, true),
                    expr::Sort::new(col("salary"), false, false),
                ])?
                .build()?;

        let expected = "Sort: employee_csv.state ASC NULLS FIRST, employee_csv.salary DESC NULLS LAST\
        \n  TableScan: employee_csv projection=[state, salary]";

        assert_eq!(expected, format!("{plan}"));

        Ok(())
    }

    #[test]
    fn plan_builder_union() -> Result<()> {
        let plan =
            table_scan(Some("employee_csv"), &employee_schema(), Some(vec![3, 4]))?;

        let plan = plan
            .clone()
            .union(plan.clone().build()?)?
            .union(plan.clone().build()?)?
            .union(plan.build()?)?
            .build()?;

        let expected = "Union\
        \n  Union\
        \n    Union\
        \n      TableScan: employee_csv projection=[state, salary]\
        \n      TableScan: employee_csv projection=[state, salary]\
        \n    TableScan: employee_csv projection=[state, salary]\
        \n  TableScan: employee_csv projection=[state, salary]";

        assert_eq!(expected, format!("{plan}"));

        Ok(())
    }

    #[test]
    fn plan_builder_union_distinct() -> Result<()> {
        let plan =
            table_scan(Some("employee_csv"), &employee_schema(), Some(vec![3, 4]))?;

        let plan = plan
            .clone()
            .union_distinct(plan.clone().build()?)?
            .union_distinct(plan.clone().build()?)?
            .union_distinct(plan.build()?)?
            .build()?;

        let expected = "\
        Distinct:\
        \n  Union\
        \n    Distinct:\
        \n      Union\
        \n        Distinct:\
        \n          Union\
        \n            TableScan: employee_csv projection=[state, salary]\
        \n            TableScan: employee_csv projection=[state, salary]\
        \n        TableScan: employee_csv projection=[state, salary]\
        \n    TableScan: employee_csv projection=[state, salary]";

        assert_eq!(expected, format!("{plan}"));

        Ok(())
    }

    #[test]
    fn plan_builder_simple_distinct() -> Result<()> {
        let plan =
            table_scan(Some("employee_csv"), &employee_schema(), Some(vec![0, 3]))?
                .filter(col("state").eq(lit("CO")))?
                .project(vec![col("id")])?
                .distinct()?
                .build()?;

        let expected = "\
        Distinct:\
        \n  Projection: employee_csv.id\
        \n    Filter: employee_csv.state = Utf8(\"CO\")\
        \n      TableScan: employee_csv projection=[id, state]";

        assert_eq!(expected, format!("{plan}"));

        Ok(())
    }

    #[test]
    fn exists_subquery() -> Result<()> {
        let foo = test_table_scan_with_name("foo")?;
        let bar = test_table_scan_with_name("bar")?;

        let subquery = LogicalPlanBuilder::from(foo)
            .project(vec![col("a")])?
            .filter(col("a").eq(col("bar.a")))?
            .build()?;

        let outer_query = LogicalPlanBuilder::from(bar)
            .project(vec![col("a")])?
            .filter(exists(Arc::new(subquery)))?
            .build()?;

        let expected = "Filter: EXISTS (<subquery>)\
        \n  Subquery:\
        \n    Filter: foo.a = bar.a\
        \n      Projection: foo.a\
        \n        TableScan: foo\
        \n  Projection: bar.a\
        \n    TableScan: bar";
        assert_eq!(expected, format!("{outer_query}"));

        Ok(())
    }

    #[test]
    fn filter_in_subquery() -> Result<()> {
        let foo = test_table_scan_with_name("foo")?;
        let bar = test_table_scan_with_name("bar")?;

        let subquery = LogicalPlanBuilder::from(foo)
            .project(vec![col("a")])?
            .filter(col("a").eq(col("bar.a")))?
            .build()?;

        // SELECT a FROM bar WHERE a IN (SELECT a FROM foo WHERE a = bar.a)
        let outer_query = LogicalPlanBuilder::from(bar)
            .project(vec![col("a")])?
            .filter(in_subquery(col("a"), Arc::new(subquery)))?
            .build()?;

        let expected = "Filter: bar.a IN (<subquery>)\
        \n  Subquery:\
        \n    Filter: foo.a = bar.a\
        \n      Projection: foo.a\
        \n        TableScan: foo\
        \n  Projection: bar.a\
        \n    TableScan: bar";
        assert_eq!(expected, format!("{outer_query}"));

        Ok(())
    }

    #[test]
    fn select_scalar_subquery() -> Result<()> {
        let foo = test_table_scan_with_name("foo")?;
        let bar = test_table_scan_with_name("bar")?;

        let subquery = LogicalPlanBuilder::from(foo)
            .project(vec![col("b")])?
            .filter(col("a").eq(col("bar.a")))?
            .build()?;

        // SELECT (SELECT a FROM foo WHERE a = bar.a) FROM bar
        let outer_query = LogicalPlanBuilder::from(bar)
            .project(vec![scalar_subquery(Arc::new(subquery))])?
            .build()?;

        let expected = "Projection: (<subquery>)\
        \n  Subquery:\
        \n    Filter: foo.a = bar.a\
        \n      Projection: foo.b\
        \n        TableScan: foo\
        \n  TableScan: bar";
        assert_eq!(expected, format!("{outer_query}"));

        Ok(())
    }

    #[test]
    fn projection_non_unique_names() -> Result<()> {
        let plan = table_scan(
            Some("employee_csv"),
            &employee_schema(),
            // project id and first_name by column index
            Some(vec![0, 1]),
        )?
        // two columns with the same name => error
        .project(vec![col("id"), col("first_name").alias("id")]);

        match plan {
            Err(DataFusionError::SchemaError(
                SchemaError::AmbiguousReference {
                    field:
                        Column {
                            relation: Some(TableReference::Bare { table }),
                            name,
                        },
                },
                _,
            )) => {
                assert_eq!(*"employee_csv", *table);
                assert_eq!("id", &name);
                Ok(())
            }
            _ => plan_err!("Plan should have returned an DataFusionError::SchemaError"),
        }
    }

    fn employee_schema() -> Schema {
        Schema::new(vec![
            Field::new("id", DataType::Int32, false),
            Field::new("first_name", DataType::Utf8, false),
            Field::new("last_name", DataType::Utf8, false),
            Field::new("state", DataType::Utf8, false),
            Field::new("salary", DataType::Int32, false),
        ])
    }

    #[test]
    fn stringified_plan() {
        let stringified_plan =
            StringifiedPlan::new(PlanType::InitialLogicalPlan, "...the plan...");
        assert!(stringified_plan.should_display(true));
        assert!(!stringified_plan.should_display(false)); // not in non verbose mode

        let stringified_plan =
            StringifiedPlan::new(PlanType::FinalLogicalPlan, "...the plan...");
        assert!(stringified_plan.should_display(true));
        assert!(stringified_plan.should_display(false)); // display in non verbose mode too

        let stringified_plan =
            StringifiedPlan::new(PlanType::InitialPhysicalPlan, "...the plan...");
        assert!(stringified_plan.should_display(true));
        assert!(!stringified_plan.should_display(false)); // not in non verbose mode

        let stringified_plan =
            StringifiedPlan::new(PlanType::FinalPhysicalPlan, "...the plan...");
        assert!(stringified_plan.should_display(true));
        assert!(stringified_plan.should_display(false)); // display in non verbose mode

        let stringified_plan = StringifiedPlan::new(
            PlanType::OptimizedLogicalPlan {
                optimizer_name: "random opt pass".into(),
            },
            "...the plan...",
        );
        assert!(stringified_plan.should_display(true));
        assert!(!stringified_plan.should_display(false));
    }

    fn test_table_scan_with_name(name: &str) -> Result<LogicalPlan> {
        let schema = Schema::new(vec![
            Field::new("a", DataType::UInt32, false),
            Field::new("b", DataType::UInt32, false),
            Field::new("c", DataType::UInt32, false),
        ]);
        table_scan(Some(name), &schema, None)?.build()
    }

    #[test]
    fn plan_builder_intersect_different_num_columns_error() -> Result<()> {
        let plan1 =
            table_scan(TableReference::none(), &employee_schema(), Some(vec![3]))?;
        let plan2 =
            table_scan(TableReference::none(), &employee_schema(), Some(vec![3, 4]))?;

        let expected = "Error during planning: INTERSECT/EXCEPT query must have the same number of columns. \
         Left is 1 and right is 2.";
        let err_msg1 =
            LogicalPlanBuilder::intersect(plan1.build()?, plan2.build()?, true)
                .unwrap_err();

        assert_eq!(err_msg1.strip_backtrace(), expected);

        Ok(())
    }

    #[test]
    fn plan_builder_unnest() -> Result<()> {
        // Cannot unnest on a scalar column
        let err = nested_table_scan("test_table")?
            .unnest_column("scalar")
            .unwrap_err();
        assert!(err
            .to_string()
            .starts_with("Internal error: trying to unnest on invalid data type UInt32"));

        // Unnesting the strings list.
        let plan = nested_table_scan("test_table")?
            .unnest_column("strings")?
            .build()?;

        let expected = "\
        Unnest: lists[test_table.strings|depth=1] structs[]\
        \n  TableScan: test_table";
        assert_eq!(expected, format!("{plan}"));

        // Check unnested field is a scalar
        let field = plan.schema().field_with_name(None, "strings").unwrap();
        assert_eq!(&DataType::Utf8, field.data_type());

        // Unnesting the singular struct column result into 2 new columns for each subfield
        let plan = nested_table_scan("test_table")?
            .unnest_column("struct_singular")?
            .build()?;

        let expected = "\
        Unnest: lists[] structs[test_table.struct_singular]\
        \n  TableScan: test_table";
        assert_eq!(expected, format!("{plan}"));

        for field_name in &["a", "b"] {
            // Check unnested struct field is a scalar
            let field = plan
                .schema()
                .field_with_name(None, &format!("struct_singular.{}", field_name))
                .unwrap();
            assert_eq!(&DataType::UInt32, field.data_type());
        }

        // Unnesting multiple fields in separate plans
        let plan = nested_table_scan("test_table")?
            .unnest_column("strings")?
            .unnest_column("structs")?
            .unnest_column("struct_singular")?
            .build()?;

        let expected = "\
        Unnest: lists[] structs[test_table.struct_singular]\
        \n  Unnest: lists[test_table.structs|depth=1] structs[]\
        \n    Unnest: lists[test_table.strings|depth=1] structs[]\
        \n      TableScan: test_table";
        assert_eq!(expected, format!("{plan}"));

        // Check unnested struct list field should be a struct.
        let field = plan.schema().field_with_name(None, "structs").unwrap();
        assert!(matches!(field.data_type(), DataType::Struct(_)));

        // Unnesting multiple fields at the same time, using infer syntax
        let cols = vec!["strings", "structs", "struct_singular"]
            .into_iter()
            .map(|c| c.into())
            .collect();

        let plan = nested_table_scan("test_table")?
            .unnest_columns_with_options(cols, UnnestOptions::default())?
            .build()?;

        let expected = "\
        Unnest: lists[test_table.strings|depth=1, test_table.structs|depth=1] structs[test_table.struct_singular]\
        \n  TableScan: test_table";
        assert_eq!(expected, format!("{plan}"));

        // Unnesting missing column should fail.
        let plan = nested_table_scan("test_table")?.unnest_column("missing");
        assert!(plan.is_err());

        // Simultaneously unnesting a list (with different depth) and a struct column
        let plan = nested_table_scan("test_table")?
            .unnest_columns_with_options(
                vec!["stringss".into(), "struct_singular".into()],
                UnnestOptions::default().with_recursions(vec![
                    RecursionUnnestOption {
                        input_column: "stringss".into(),
                        output_column: "stringss_depth_1".into(),
                        depth: 1,
                    },
                    RecursionUnnestOption {
                        input_column: "stringss".into(),
                        output_column: "stringss_depth_2".into(),
                        depth: 2,
                    },
                ]),
            )?
            .build()?;

        let expected = "\
        Unnest: lists[test_table.stringss|depth=1, test_table.stringss|depth=2] structs[test_table.struct_singular]\
        \n  TableScan: test_table";
        assert_eq!(expected, format!("{plan}"));

        // Check output columns has correct type
        let field = plan
            .schema()
            .field_with_name(None, "stringss_depth_1")
            .unwrap();
        assert_eq!(
            &DataType::new_list(DataType::Utf8, false),
            field.data_type()
        );
        let field = plan
            .schema()
            .field_with_name(None, "stringss_depth_2")
            .unwrap();
        assert_eq!(&DataType::Utf8, field.data_type());
        // unnesting struct is still correct
        for field_name in &["a", "b"] {
            let field = plan
                .schema()
                .field_with_name(None, &format!("struct_singular.{}", field_name))
                .unwrap();
            assert_eq!(&DataType::UInt32, field.data_type());
        }

        Ok(())
    }

    fn nested_table_scan(table_name: &str) -> Result<LogicalPlanBuilder> {
        // Create a schema with a scalar field, a list of strings, a list of structs
        // and a singular struct
        let struct_field_in_list = Field::new_struct(
            "item",
            vec![
                Field::new("a", DataType::UInt32, false),
                Field::new("b", DataType::UInt32, false),
            ],
            false,
        );
        let string_field = Field::new("item", DataType::Utf8, false);
        let strings_field = Field::new_list("item", string_field.clone(), false);
        let schema = Schema::new(vec![
            Field::new("scalar", DataType::UInt32, false),
            Field::new_list("strings", string_field, false),
            Field::new_list("structs", struct_field_in_list, false),
            Field::new(
                "struct_singular",
                DataType::Struct(Fields::from(vec![
                    Field::new("a", DataType::UInt32, false),
                    Field::new("b", DataType::UInt32, false),
                ])),
                false,
            ),
            Field::new_list("stringss", strings_field, false),
        ]);

        table_scan(Some(table_name), &schema, None)
    }

    #[test]
    fn test_union_after_join() -> Result<()> {
        let values = vec![vec![lit(1)]];

        let left = LogicalPlanBuilder::values(values.clone())?
            .alias("left")?
            .build()?;
        let right = LogicalPlanBuilder::values(values)?
            .alias("right")?
            .build()?;

        let join = LogicalPlanBuilder::from(left).cross_join(right)?.build()?;

        let _ = LogicalPlanBuilder::from(join.clone())
            .union(join)?
            .build()?;

        Ok(())
    }

    #[test]
    fn test_change_redundant_column() -> Result<()> {
        let t1_field_1 = Field::new("a", DataType::Int32, false);
        let t2_field_1 = Field::new("a", DataType::Int32, false);
        let t2_field_3 = Field::new("a", DataType::Int32, false);
        let t1_field_2 = Field::new("b", DataType::Int32, false);
        let t2_field_2 = Field::new("b", DataType::Int32, false);

        let field_vec = vec![t1_field_1, t2_field_1, t1_field_2, t2_field_2, t2_field_3];
        let remove_redundant = change_redundant_column(&Fields::from(field_vec));

        assert_eq!(
            remove_redundant,
            vec![
                Field::new("a", DataType::Int32, false),
                Field::new("a:1", DataType::Int32, false),
                Field::new("b", DataType::Int32, false),
                Field::new("b:1", DataType::Int32, false),
                Field::new("a:2", DataType::Int32, false),
            ]
        );
        Ok(())
    }

    #[test]
    fn plan_builder_from_logical_plan() -> Result<()> {
        let plan =
            table_scan(Some("employee_csv"), &employee_schema(), Some(vec![3, 4]))?
                .sort(vec![
                    expr::Sort::new(col("state"), true, true),
                    expr::Sort::new(col("salary"), false, false),
                ])?
                .build()?;

        let plan_expected = format!("{plan}");
        let plan_builder: LogicalPlanBuilder = Arc::new(plan).into();
        assert_eq!(plan_expected, format!("{}", plan_builder.plan));

        Ok(())
    }
}<|MERGE_RESOLUTION|>--- conflicted
+++ resolved
@@ -44,6 +44,8 @@
     TableProviderFilterPushDown, TableSource, WriteOp,
 };
 
+use super::dml::InsertOp;
+use super::plan::ColumnUnnestList;
 use arrow::datatypes::{DataType, Field, Fields, Schema, SchemaRef};
 use datafusion_common::display::ToStringifiedPlan;
 use datafusion_common::file_options::file_type::FileType;
@@ -53,13 +55,6 @@
     TableReference, ToDFSchema, UnnestOptions,
 };
 use datafusion_expr_common::type_coercion::binary::type_union_resolution;
-
-<<<<<<< HEAD
-use super::plan::ColumnUnnestList;
-=======
-use super::dml::InsertOp;
-use super::plan::{ColumnUnnestList, ColumnUnnestType};
->>>>>>> f718fe22
 
 /// Default table name for unnamed table
 pub const UNNAMED_TABLE: &str = "?table?";
@@ -1577,7 +1572,7 @@
     unnest_with_options(input, unnestings, UnnestOptions::default())
 }
 
-// get the data type of a multi-dimensional type after unnesting it
+// Get the data type of a multi-dimensional type after unnesting it
 // with a given depth
 fn get_unnested_list_datatype_recursive(
     data_type: &DataType,
