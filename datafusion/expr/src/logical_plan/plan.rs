--- conflicted
+++ resolved
@@ -4124,18 +4124,14 @@
         })
     }
 
-<<<<<<< HEAD
     pub fn is_cross_product(&self) -> bool {
         self.filter.is_none()
             && self.on.is_empty()
             && matches!(self.join_type, JoinType::Inner)
     }
 
-    /// Create Join with input which wrapped with projection, this method is used to help create physical join.
-=======
     /// Create Join with input which wrapped with projection, this method is used in physcial planning only to help
     /// create the physical join.
->>>>>>> eabf3b7e
     pub fn try_new_with_project_input(
         original: &LogicalPlan,
         left: Arc<LogicalPlan>,
@@ -4170,19 +4166,6 @@
             .map(|(l, r)| (Expr::Column(l), Expr::Column(r)))
             .collect();
 
-<<<<<<< HEAD
-        Ok(Join {
-            left,
-            right,
-            on,
-            filter: original_join.filter.clone(),
-            join_type: original_join.join_type,
-            join_constraint: original_join.join_constraint,
-            schema: Arc::new(join_schema),
-            null_equality: original_join.null_equality,
-            join_kind: JoinKind::ComparisonJoin,
-        })
-=======
         let join_schema = build_join_schema(
             left_sch.schema(),
             right_sch.schema(),
@@ -4199,10 +4182,10 @@
                 join_constraint: original_join.join_constraint,
                 schema: Arc::new(join_schema),
                 null_equality: original_join.null_equality,
+                join_kind: JoinKind::ComparisonJoin,
             },
             requalified,
         ))
->>>>>>> eabf3b7e
     }
 }
 
