--- conflicted
+++ resolved
@@ -367,13 +367,8 @@
     use arrow::datatypes::{DataType as ArrowDataType, Field, Schema};
     use arrow_schema::Fields;
     use datafusion_common::{DFSchema, Result};
-<<<<<<< HEAD
     use datafusion_expr::{col, count, lit, unnest, EmptyRelation, LogicalPlan};
-    use datafusion_functions::core::expr_ext::FieldAccessor;
-=======
-    use datafusion_expr::{col, lit, unnest, EmptyRelation, LogicalPlan};
     use datafusion_functions_aggregate::expr_fn::count;
->>>>>>> 30a6ed55
 
     use crate::utils::{recursive_transform_unnest, resolve_positions_to_exprs};
     #[test]
