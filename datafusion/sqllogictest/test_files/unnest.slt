--- conflicted
+++ resolved
@@ -523,7 +523,6 @@
 query error DataFusion error: Error during planning: Projections require unique expression names but the expression "UNNEST\(Column\(Column \{ relation: Some\(Bare \{ table: "unnest_table" \}\), name: "column1" \}\)\)" at position 0 and "UNNEST\(Column\(Column \{ relation: Some\(Bare \{ table: "unnest_table" \}\), name: "column1" \}\)\)" at position 1 have the same name. Consider aliasing \("AS"\) one of them.
 select unnest(column1), unnest(column1) from unnest_table;
 
-<<<<<<< HEAD
 
 ## the same unnest expr is referened multiple times (unnest is the bottom-most expr)
 query ??II
@@ -552,8 +551,6 @@
 
 statement ok
 drop table unnest_table;
-=======
->>>>>>> b6e55d7e
 
 ## unnest list followed by unnest struct
 query ???
@@ -611,7 +608,6 @@
 07)------------ProjectionExec: expr=[column3@0 as unnest(recursive_unnest_table.column3), column3@0 as column3]
 08)--------------MemoryExec: partitions=1, partition_sizes=[1]
 
-<<<<<<< HEAD
 statement ok
 CREATE TABLE temp2
 AS VALUES 
@@ -660,7 +656,6 @@
 04)------UnnestExec
 05)--------ProjectionExec: expr=[column1@0 as unnest(temp.column1), column2@1 as unnest(temp.column2)]
 06)----------MemoryExec: partitions=1, partition_sizes=[1]
-=======
 ## group by unnest
 
 ### without agg exprs
@@ -791,5 +786,4 @@
 
 ### TODO: group by unnest struct
 query error DataFusion error: Error during planning: Projection references non\-aggregate values
-select unnest(column1) c1 from nested_unnest_table group by c1.c0;
->>>>>>> b6e55d7e
+select unnest(column1) c1 from nested_unnest_table group by c1.c0;