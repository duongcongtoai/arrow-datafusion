// Licensed to the Apache Software Foundation (ASF) under one
// or more contributor license agreements.  See the NOTICE file
// distributed with this work for additional information
// regarding copyright ownership.  The ASF licenses this file
// to you under the Apache License, Version 2.0 (the
// "License"); you may not use this file except in compliance
// with the License.  You may obtain a copy of the License at
//
//   http://www.apache.org/licenses/LICENSE-2.0
//
// Unless required by applicable law or agreed to in writing,
// software distributed under the License is distributed on an
// "AS IS" BASIS, WITHOUT WARRANTIES OR CONDITIONS OF ANY
// KIND, either express or implied.  See the License for the
// specific language governing permissions and limitations
// under the License.

//! [`DependentJoinRewriter`] converts correlated subqueries to `DependentJoin`

use crate::rewrite_dependent_join::DependentJoinRewriter;
use crate::{ApplyOrder, OptimizerConfig, OptimizerRule};
use std::ops::Deref;
use std::sync::Arc;

use datafusion_common::tree_node::{Transformed, TreeNode, TreeNodeRecursion};
use datafusion_common::{internal_datafusion_err, internal_err, Column, Result};
use datafusion_expr::expr::{
    self, Exists, InSubquery, WindowFunction, WindowFunctionParams,
};
use datafusion_expr::utils::conjunction;
use datafusion_expr::{
    binary_expr, col, lit, not, when, Aggregate, BinaryExpr, CorrelatedColumnInfo,
    DependentJoin, Expr, FetchType, Join, JoinType, LogicalPlan, LogicalPlanBuilder,
    Operator, Projection, SkipType, WindowFrame, WindowFunctionDefinition,
};

use datafusion_functions_window::row_number::row_number_udwf;
use indexmap::{IndexMap, IndexSet};
use itertools::Itertools;

#[derive(Clone, Debug)]
pub struct DependentJoinDecorrelator {
    // immutable, defined when this object is constructed
    domains: IndexSet<CorrelatedColumnInfo>,
    // for each domain column, the corresponding column in delim_get
    correlated_column_to_delim_column: IndexMap<Column, Column>,
    is_initial: bool,

    // top-most subquery DecorrelateDependentJoin has depth 1 and so on
    // TODO: for now it has no usage
    // depth: usize,

    // all correlated columns in current depth and downward (if any)
    correlated_columns: Vec<CorrelatedColumnInfo>,
    // check if we have to replace any COUNT aggregates into "CASE WHEN X IS NULL THEN 0 ELSE COUNT END"
    // store a mapping between a expr and its original index in the loglan output
    replacement_map: IndexMap<String, Expr>,
    // if during the top down traversal, we observe any operator that requires
    // joining all rows from the lhs with nullable rows on the rhs
    any_join: bool,
    delim_scan_id: usize,
    dscan_cols: Vec<Column>,
}

// normal join, but remove redundant columns
// i.e if we join two table with equi joins left=right
// only take the matching table on the right;
fn natural_join(
    mut builder: LogicalPlanBuilder,
    right: LogicalPlan,
    join_type: JoinType,
    delim_join_conditions: Vec<(Column, Column)>,
) -> Result<LogicalPlanBuilder> {
    let mut exclude_cols = IndexSet::new();
    let join_exprs: Vec<_> = delim_join_conditions
        .iter()
        .map(|(lhs, rhs)| {
            exclude_cols.insert(rhs);
            binary_expr(
                Expr::Column(lhs.clone()),
                Operator::IsNotDistinctFrom,
                Expr::Column(rhs.clone()),
            )
        })
        .collect();
    let require_dedup = !join_exprs.is_empty();

    builder = builder.delim_join(
        right,
        join_type,
        (Vec::<Column>::new(), Vec::<Column>::new()),
        conjunction(join_exprs).or(Some(lit(true))),
    )?;
    if require_dedup {
        let remain_cols = builder.schema().columns().into_iter().filter_map(|c| {
            if exclude_cols.contains(&c) {
                None
            } else {
                Some(Expr::Column(c))
            }
        });
        builder.project(remain_cols)
    } else {
        Ok(builder)
    }
}

impl DependentJoinDecorrelator {
    fn new_root() -> Self {
        Self {
            domains: IndexSet::new(),
            correlated_column_to_delim_column: IndexMap::new(),
            is_initial: true,
            correlated_columns: vec![],
            replacement_map: IndexMap::new(),
            any_join: true,
            delim_scan_id: 0,
            dscan_cols: vec![],
        }
    }

    fn new(
        node: &DependentJoin,
        // correlated_columns: &Vec<(usize, Column, DataType)>,
        correlated_columns_from_parent: &Vec<CorrelatedColumnInfo>,
        is_initial: bool,
        any_join: bool,
        delim_scan_id: usize,
        depth: usize,
    ) -> Self {
        // the correlated_columns may contains columns referenced by lower depth, filter them out
        let current_depth_correlated_columns =
            node.correlated_columns.iter().filter_map(|info| {
                if depth == info.depth {
                    Some(info)
                } else {
                    None
                }
            });

        // TODO: it's better if dependentjoin node store all outer ref on RHS itself
        let all_outer_ref = node.right.all_out_ref_exprs();
        let parent_correlated_columns =
            correlated_columns_from_parent.iter().filter(|info| {
                all_outer_ref.contains(&Expr::OuterReferenceColumn(
                    info.data_type.clone(),
                    info.col.clone(),
                ))
            });

        let domains: IndexSet<_> = current_depth_correlated_columns
            .chain(parent_correlated_columns)
            .unique()
            .cloned()
            .collect();

        let mut merged_correlated_columns = correlated_columns_from_parent.clone();
        merged_correlated_columns.retain(|info| info.depth >= depth);
        merged_correlated_columns.extend_from_slice(&node.correlated_columns);

        //  println!("\n\ndomains:{:?}\ncorrelated_columns:{:?}\n correlated_columns_from_parent:{:?}\n\n", &domains, &merged_correlated_columns, &correlated_columns_from_parent);

        Self {
            domains,
            correlated_column_to_delim_column: IndexMap::new(),
            is_initial,
            correlated_columns: merged_correlated_columns,
            replacement_map: IndexMap::new(),
            any_join,
            delim_scan_id,
            dscan_cols: vec![],
        }
    }

    #[allow(dead_code)]
    fn subquery_dependent_filter(expr: &Expr) -> bool {
        match expr {
            Expr::BinaryExpr(BinaryExpr { left, op, right }) => {
                if *op == Operator::And {
                    if Self::subquery_dependent_filter(left)
                        || Self::subquery_dependent_filter(right)
                    {
                        return true;
                    }
                }
            }
            Expr::InSubquery(_) | Expr::ScalarSubquery(_) | Expr::Exists(_) => {
                return true;
            }
            _ => {}
        };
        false
    }
    // fn has_correlated_exprs(node: DependentJoin) -> Result<bool> {}

    fn decorrelate_independent(&mut self, plan: &LogicalPlan) -> Result<LogicalPlan> {
        let mut decorrelator = DependentJoinDecorrelator::new_root();

        decorrelator.decorrelate_plan(plan.clone())
    }

    fn decorrelate(
        &mut self,
        node: &DependentJoin,
        parent_propagate_nulls: bool,
        lateral_depth: usize,
    ) -> Result<LogicalPlan> {
        let perform_delim = true;
        let left = node.left.as_ref();

        let new_left = if !self.is_initial {
            let mut has_correlated_expr = false;
            detect_correlated_expressions(left, &self.domains, &mut has_correlated_expr)?;
            let new_left = if !has_correlated_expr {
                // self.decorrelate_plan(left.clone())?
                // TODO: fix me
                self.decorrelate_independent(left)?
            } else {
                self.push_down_dependent_join(
                    left,
                    parent_propagate_nulls,
                    lateral_depth,
                )?
            };

            // TODO: duckdb does this redundant rewrite for no reason???
            // let mut new_plan = Self::rewrite_outer_ref_columns(
            //     new_left,
            //     &self.correlated_column_to_delim_column,
            //     false,
            // )?;

            let new_plan = Self::rewrite_outer_ref_columns(
                new_left,
                &self.correlated_column_to_delim_column,
                true,
            )?;
            new_plan
        } else {
            self.decorrelate_plan(left.clone())?
        };
        let lateral_depth = 0;
        // let propagate_null_values = node.propagate_null_value();
        let _propagate_null_values = true;
        let mut decorrelator = DependentJoinDecorrelator::new(
            node,
            &self.correlated_columns,
            false,
            false,
            self.delim_scan_id,
            node.subquery_depth,
        );
        let right = decorrelator.push_down_dependent_join(
            &node.right,
            parent_propagate_nulls,
            lateral_depth,
        )?;
        let (join_condition, join_type, post_join_expr) = self.delim_join_conditions(
            node,
            right.schema().columns(),
            decorrelator.delim_scan_relation_name(),
            perform_delim,
        )?;

        let mut builder = LogicalPlanBuilder::new(new_left).join(
            right,
            join_type,
            (Vec::<Column>::new(), Vec::<Column>::new()),
            Some(join_condition),
        )?;
        if let Some(subquery_proj_expr) = post_join_expr {
            let new_exprs: Vec<Expr> = builder
                .schema()
                .columns()
                .into_iter()
                // remove any "mark" columns output by the markjoin
                .filter_map(|c| {
                    if c.name == "mark" {
                        None
                    } else {
                        Some(Expr::Column(c))
                    }
                })
                .chain(std::iter::once(subquery_proj_expr))
                .collect();
            builder = builder.project(new_exprs)?;
        }

        self.delim_scan_id = decorrelator.delim_scan_id;
        self.merge_child(&decorrelator);
        return builder.build();
    }
    fn merge_child(&mut self, child: &Self) {
        self.delim_scan_id = child.delim_scan_id;
        for entry in child.correlated_column_to_delim_column.iter() {
            self.correlated_column_to_delim_column
                .insert(entry.0.clone(), entry.1.clone());
        }
    }

    // TODO: support lateral join
    // convert dependent join into delim join
    fn delim_join_conditions(
        &self,
        node: &DependentJoin,
        right_columns: Vec<Column>,
        delim_join_relation_name_on_right: String,
        perform_delim: bool,
    ) -> Result<(Expr, JoinType, Option<Expr>)> {
        if node.lateral_join_condition.is_some() {
            unimplemented!()
        }

        let _col_count = if perform_delim {
            node.correlated_columns.len()
        } else {
            unimplemented!()
        };
        let mut join_conditions = vec![];
        // if this is set, a new expr will be added to the parent projection
        // after delimJoin
        // this is because some expr cannot be evaluated during the join, for example
        // binary_expr(subquery_1,subquery_2)
        // this will result into 2 consecutive delim_join
        // project(binary_expr(result_subquery_1, result_subquery_2))
        //  delim_join on subquery1
        //   delim_join on subquery2
        let mut extra_expr_after_join = None;
        let mut join_type = JoinType::Inner;
        if let Some(ref expr) = node.subquery_expr {
            match expr {
                Expr::ScalarSubquery(_) => {
                    // TODO: support JoinType::Single
                    // That works similar to left outer join
                    // But having extra check that only for each entry on the LHS
                    // only at most 1 parter on the RHS matches
                    join_type = JoinType::Left;

                    // The reason we does not make this as a condition inside the delim join
                    // is because the evaluation of scalar_subquery expr may be needed
                    // somewhere above
                    extra_expr_after_join = Some(
                        Expr::Column(right_columns.first().unwrap().clone())
                            .alias(format!("{}.output", node.subquery_name)),
                    );
                }
                Expr::Exists(Exists { negated, .. }) => {
                    join_type = JoinType::LeftMark;
                    if *negated {
                        extra_expr_after_join = Some(
                            not(col("mark"))
                                .alias(format!("{}.output", node.subquery_name)),
                        );
                    } else {
                        extra_expr_after_join = Some(
                            col("mark").alias(format!("{}.output", node.subquery_name)),
                        );
                    }
                }
                Expr::InSubquery(InSubquery { expr, negated, .. }) => {
                    // TODO: looks like there is a comment that
                    // markjoin does not support fully null semantic for ANY/IN subquery
                    join_type = JoinType::LeftMark;
                    extra_expr_after_join =
                        Some(col("mark").alias(format!("{}.output", node.subquery_name)));
                    let op = if *negated {
                        Operator::NotEq
                    } else {
                        Operator::Eq
                    };
                    join_conditions.push(binary_expr(
                        expr.deref().clone(),
                        op,
                        Expr::Column(right_columns.first().unwrap().clone()),
                    ));
                }
                _ => {
                    unreachable!()
                }
            }
        }

        for col in node
            .correlated_columns
            .iter()
            .map(|info| info.col.clone())
            .unique()
        {
            let raw_name = col.flat_name().replace('.', "_");
            join_conditions.push(binary_expr(
                Expr::Column(col.clone()),
                Operator::IsNotDistinctFrom,
                Expr::Column(Column::from(format!(
                    "{delim_join_relation_name_on_right}.{raw_name}"
                ))),
            ));
        }
        Ok((
            conjunction(join_conditions).or(Some(lit(true))).unwrap(),
            join_type,
            extra_expr_after_join,
        ))
    }

    fn rewrite_current_plan_outer_ref_columns(
        plan: LogicalPlan,
        correlated_map: &IndexMap<Column, Column>,
    ) -> Result<LogicalPlan> {
        // replace correlated column in dependent with delimget's column
        let new_plan = if let LogicalPlan::DependentJoin(DependentJoin { .. }) = plan {
            return internal_err!(
                "logical error, this function should not be called if one of the plan is still dependent join node");
        } else {
            plan
        };

        new_plan
            .map_expressions(|e| {
                e.transform(|e| {
                    if let Expr::OuterReferenceColumn(_, outer_col) = &e {
                        if let Some(delim_col) = correlated_map.get(outer_col) {
                            return Ok(Transformed::yes(Expr::Column(delim_col.clone())));
                        }else{
                            return internal_err!("correlated map does not detect for outer reference of column {}",outer_col);
                        }
                    }
                    Ok(Transformed::no(e))
                })
            })?
            .data
            .recompute_schema()
    }

    fn rewrite_outer_ref_columns(
        plan: LogicalPlan,
        correlated_map: &IndexMap<Column, Column>,
        recursive: bool,
    ) -> Result<LogicalPlan> {
        // TODO: take depth into consideration
        let new_plan = if recursive {
            plan.transform_down(|child| {
                Ok(Transformed::yes(
                    Self::rewrite_current_plan_outer_ref_columns(child, correlated_map)?,
                ))
            })?
            .data
            .recompute_schema()?
        } else {
            plan
        };

        Self::rewrite_current_plan_outer_ref_columns(new_plan, correlated_map)
    }

    fn delim_scan_relation_name(&self) -> String {
        format!("delim_scan_{}", self.delim_scan_id)
    }

    fn rewrite_into_delim_column(
        correlated_map: &IndexMap<Column, Column>,
        original: &Column,
    ) -> Result<Column> {
        correlated_map
            .get(original)
            .ok_or(internal_datafusion_err!(
                "correlated map does not have entry for {}",
                original
            ))
            .cloned()
    }

    fn build_delim_scan(&mut self) -> Result<LogicalPlan> {
        // Clear last dscan info every time we build new dscan.
        self.dscan_cols.clear();

        // Collect all correlated columns of different outer table.
        let mut domains_by_table: IndexMap<String, Vec<CorrelatedColumnInfo>> =
            IndexMap::new();

        for domain in &self.domains {
            let table_ref = domain
                .col
                .relation
                .clone()
                .ok_or(internal_datafusion_err!(
                    "TableRef should exists in correlatd column"
                ))?
                .clone();
            let domains = domains_by_table.entry(table_ref.to_string()).or_default();
            if !domains.iter().any(|existing| {
                (&existing.col == &domain.col)
                    && (&existing.data_type == &domain.data_type)
            }) {
                domains.push(domain.clone());
            }
        }

        // Collect all D from different tables.
        let mut delim_scans = vec![];
        for (table_ref, table_domains) in domains_by_table {
            self.delim_scan_id += 1;
            let delim_scan_name =
                format!("{0}_dscan_{1}", table_ref.clone(), self.delim_scan_id);

            table_domains.iter().for_each(|c| {
                let field_name = c.col.flat_name().replace(".", "_");
                let dscan_col = Column::from_qualified_name(format!(
                    "{}.{field_name}",
                    delim_scan_name
                ));
                self.correlated_column_to_delim_column
                    .insert(c.col.clone(), dscan_col.clone());
                self.dscan_cols.push(dscan_col);
            });

            delim_scans.push(
                LogicalPlanBuilder::delim_get(&table_domains)?
                    .alias(&delim_scan_name)?
                    .build()?,
            );
        }

        // Join all delim_scans together.
        let final_delim_scan = if delim_scans.len() == 1 {
            delim_scans.into_iter().next().unwrap()
        } else {
            let mut iter = delim_scans.into_iter();
            let first = iter
                .next()
                .ok_or_else(|| internal_datafusion_err!("Empty delim_scans vector"))?;
            iter.try_fold(first, |acc, delim_scan| {
                LogicalPlanBuilder::new(acc)
                    .join(
                        delim_scan,
                        JoinType::Inner,
                        (Vec::<Column>::new(), Vec::<Column>::new()),
                        None,
                    )?
                    .build()
            })?
        };

        final_delim_scan.recompute_schema()
    }

    fn rewrite_expr_from_replacement_map(
        replacement: &IndexMap<String, Expr>,
        plan: LogicalPlan,
    ) -> Result<LogicalPlan> {
        // TODO: not sure if rewrite should stop once found replacement expr
        plan.transform_down(|p| {
            if let LogicalPlan::DependentJoin(_) = &p {
                return internal_err!(
                    "calling rewrite_correlated_exprs while some of \
                    the plan is still dependent join plan"
                );
            }
            if let LogicalPlan::Projection(_proj) = &p {
                p.map_expressions(|e| {
                    e.transform(|e| {
                        if let Some(to_replace) = replacement.get(&e.to_string()) {
                            Ok(Transformed::yes(to_replace.clone()))
                        } else {
                            Ok(Transformed::no(e))
                        }
                    })
                })
            } else {
                Ok(Transformed::no(p))
                // unimplemented!()
            }
        })?
        .data
        .recompute_schema()
    }

    // on recursive rewrite, make sure to update any correlated_column
    // TODO: make all of the delim join natural join
    fn push_down_dependent_join_internal(
        &mut self,
        node: &LogicalPlan,
        parent_propagate_nulls: bool,
        lateral_depth: usize,
    ) -> Result<LogicalPlan> {
        let mut has_correlated_expr = false;
        // TODO: is there any way to do this more efficiently
        // TODO: this lookup must be associated with a list of correlated_columns
        // (from current DecorrelateDependentJoin context and its parent)
        // and check if the correlated expr (if any) exists in the correlated_columns
        detect_correlated_expressions(node, &self.domains, &mut has_correlated_expr)?;

        if !has_correlated_expr {
            match node {
                LogicalPlan::Projection(old_proj) => {
                    let mut proj = old_proj.clone();
                    // TODO: define logical plan for delim scan
                    let delim_scan = self.build_delim_scan()?;
                    let left = self.decorrelate_plan(proj.input.deref().clone())?;
                    let cross_join = LogicalPlanBuilder::new(left)
                        .join(
                            delim_scan,
                            JoinType::Inner,
                            (Vec::<Column>::new(), Vec::<Column>::new()),
                            None,
                        )?
                        .build()?;

                    for domain_col in self.domains.iter() {
                        proj.expr.push(col(Self::rewrite_into_delim_column(
                            &self.correlated_column_to_delim_column,
                            &domain_col.col,
                        )?));
                    }

                    let proj = Projection::try_new(proj.expr, cross_join.into())?;

                    return Self::rewrite_outer_ref_columns(
                        LogicalPlan::Projection(proj),
                        &self.correlated_column_to_delim_column,
                        false,
                    );
                }
                LogicalPlan::RecursiveQuery(_) => {
                    // duckdb support this
                    unimplemented!("")
                }
                any => {
                    let delim_scan = self.build_delim_scan()?;
                    let left = self.decorrelate_plan(any.clone())?;

                    let _dedup_cols = delim_scan.schema().columns();
                    let cross_join = natural_join(
                        LogicalPlanBuilder::new(left),
                        delim_scan,
                        JoinType::Inner,
                        vec![],
                    )?
                    .build()?;
                    return Ok(cross_join);
                }
            }
        }
        match node {
            LogicalPlan::Projection(old_proj) => {
                let mut proj = old_proj.clone();
                // for (auto &expr : plan->expressions) {
                // 	parent_propagate_null_values &= expr->PropagatesNullValues();
                // }
                // bool child_is_dependent_join = plan->children[0]->type == LogicalOperatorType::LOGICAL_DEPENDENT_JOIN;
                // parent_propagate_null_values &= !child_is_dependent_join;
                let new_input = self.push_down_dependent_join(
                    proj.input.as_ref(),
                    parent_propagate_nulls,
                    lateral_depth,
                )?;
                for domain_col in self.domains.iter() {
                    proj.expr.push(col(Self::rewrite_into_delim_column(
                        &self.correlated_column_to_delim_column,
                        &domain_col.col,
                    )?));
                }
                let proj = Projection::try_new(proj.expr, new_input.into())?;
                return Self::rewrite_outer_ref_columns(
                    LogicalPlan::Projection(proj),
                    &self.correlated_column_to_delim_column,
                    false,
                );
            }
            LogicalPlan::Filter(old_filter) => {
                // todo: define if any join is need
                let new_input = self.push_down_dependent_join(
                    old_filter.input.as_ref(),
                    parent_propagate_nulls,
                    lateral_depth,
                )?;
                let mut filter = old_filter.clone();
                filter.input = Arc::new(new_input);
                let new_plan = Self::rewrite_outer_ref_columns(
                    LogicalPlan::Filter(filter),
                    &self.correlated_column_to_delim_column,
                    false,
                )?;

                return Ok(new_plan);
            }
            LogicalPlan::Aggregate(old_agg) => {
                let delim_scan_above_agg = self.build_delim_scan()?;
                let new_input = self.push_down_dependent_join_internal(
                    old_agg.input.as_ref(),
                    parent_propagate_nulls,
                    lateral_depth,
                )?;
                // to differentiate between the delim scan above the aggregate
                // i.e
                // Delim -> Above agg
                //   Agg
                //     Join
                //       Delim -> Delim below agg
                //       Filter
                //       ..
                // let delim_scan_under_agg_rela = self.delim_scan_relation_name();

                let mut new_agg = old_agg.clone();
                new_agg.input = Arc::new(new_input);
                let new_plan = Self::rewrite_outer_ref_columns(
                    LogicalPlan::Aggregate(new_agg),
                    &self.correlated_column_to_delim_column,
                    false,
                )?;

                let (agg_expr, mut group_expr, input) = match new_plan {
                    LogicalPlan::Aggregate(Aggregate {
                        aggr_expr,
                        group_expr,
                        input,
                        ..
                    }) => (aggr_expr, group_expr, input),
                    _ => {
                        unreachable!()
                    }
                };
                // TODO: only false in case one of the correlated columns are of type
                // List or a struct with a subfield of type List
                let _perform_delim = true;
                // let new_group_count = if perform_delim { self.domains.len() } else { 1 };
                // TODO: support grouping set
                // select count(*)
                let mut extra_group_columns = vec![];
                for c in self.domains.iter() {
                    let delim_col = Self::rewrite_into_delim_column(
                        &self.correlated_column_to_delim_column,
                        &c.col,
                    )?;
                    group_expr.push(col(delim_col.clone()));
                    extra_group_columns.push(delim_col);
                }
                // perform a join of this agg (group by correlated columns added)
                // with the same delimScan of the set same of correlated columns
                // for now ungorup_join is always true
                // let ungroup_join = agg.group_expr.len() == new_group_count;
                let ungroup_join = true;
                if ungroup_join {
                    let mut join_type = JoinType::Inner;
                    if self.any_join || !parent_propagate_nulls {
                        join_type = JoinType::Left;
                    }

                    let delim_conditions = vec![];
                    // for (lhs, rhs) in extra_group_columns
                    //     .iter()
                    //     .zip(delim_scan_above_agg.schema().columns().iter())
                    // {
                    //     delim_conditions.push((lhs.clone(), rhs.clone()));
                    // }

                    for agg_expr in agg_expr.iter() {
                        match agg_expr {
                            Expr::AggregateFunction(expr::AggregateFunction {
                                func,
                                ..
                            }) => {
                                // Transformed::yes(Expr::Literal(ScalarValue::Int64(Some(0))))
                                if func.name() == "count" {
                                    let expr_name = agg_expr.to_string();
                                    let expr_to_replace =
                                        when(agg_expr.clone().is_null(), lit(0))
                                            .otherwise(agg_expr.clone())?;
                                    self.replacement_map
                                        .insert(expr_name, expr_to_replace);
                                    continue;
                                }
                            }
                            _ => {}
                        }
                    }

                    let new_agg = Aggregate::try_new(input, group_expr, agg_expr)?;
                    let agg_output_cols = new_agg
                        .schema
                        .columns()
                        .into_iter()
                        .map(|c| Expr::Column(c));
                    let builder =
                        LogicalPlanBuilder::new(LogicalPlan::Aggregate(new_agg))
                            // TODO: a hack to ensure aggregated expr are ordered first in the output
                            .project(agg_output_cols.rev())?;
                    natural_join(
                        builder,
                        delim_scan_above_agg,
                        join_type,
                        delim_conditions,
                    )?
                    .build()
                } else {
                    unimplemented!()
                }
            }
            LogicalPlan::DependentJoin(djoin) => {
                return self.decorrelate(djoin, parent_propagate_nulls, lateral_depth);
            }
            LogicalPlan::Join(old_join) => {
                let mut left_has_correlation = false;
                detect_correlated_expressions(
                    old_join.left.as_ref(),
                    &self.domains,
                    &mut left_has_correlation,
                )?;
                let mut right_has_correlation = false;
                detect_correlated_expressions(
                    old_join.right.as_ref(),
                    &self.domains,
                    &mut right_has_correlation,
                )?;

                // Cross projuct, push into both sides of the plan.
                if old_join.is_cross_product() {
                    if !right_has_correlation {
                        // Only left has correlation, push into left.
                        let new_left = self.push_down_dependent_join_internal(
                            old_join.left.as_ref(),
                            parent_propagate_nulls,
                            lateral_depth,
                        )?;
                        let new_right =
                            self.decorrelate_independent(old_join.right.as_ref())?;

                        return self.join_without_correlation(
                            new_left,
                            new_right,
                            old_join.clone(),
                        );
                    } else if !left_has_correlation {
                        // Only right has correlation, push into right.
                        let new_right = self.push_down_dependent_join_internal(
                            old_join.right.as_ref(),
                            parent_propagate_nulls,
                            lateral_depth,
                        )?;
                        let new_left =
                            self.decorrelate_independent(old_join.left.as_ref())?;

                        return self.join_without_correlation(
                            new_left,
                            new_right,
                            old_join.clone(),
                        );
                    }

                    // Both sides have correlation, turn into an inner join.
                    let new_left = self.push_down_dependent_join_internal(
                        old_join.left.as_ref(),
                        parent_propagate_nulls,
                        lateral_depth,
                    )?;
                    let new_right = self.push_down_dependent_join_internal(
                        old_join.right.as_ref(),
                        parent_propagate_nulls,
                        lateral_depth,
                    )?;

                    // Add the correlated columns to th join conditions.
                    return self.join_with_correlation(
                        new_left,
                        new_right,
                        old_join.clone(),
                    );
                }

                // If it's a comparison join.
                match old_join.join_type {
                    JoinType::Inner => {
                        if !right_has_correlation {
                            // Only left has correlation, push info left.
                            let new_left = self.push_down_dependent_join_internal(
                                old_join.left.as_ref(),
                                parent_propagate_nulls,
                                lateral_depth,
                            )?;
                            let new_right =
                                self.decorrelate_independent(old_join.right.as_ref())?;

                            return self.join_without_correlation(
                                new_left,
                                new_right,
                                old_join.clone(),
                            );
                        }

                        if !left_has_correlation {
                            // Only right has correlation, push into right.
                            let new_right = self.push_down_dependent_join_internal(
                                old_join.right.as_ref(),
                                parent_propagate_nulls,
                                lateral_depth,
                            )?;
                            let new_left =
                                self.decorrelate_independent(old_join.left.as_ref())?;

                            return self.join_without_correlation(
                                new_left,
                                new_right,
                                old_join.clone(),
                            );
                        }
                    }
                    JoinType::Left => {
                        if !right_has_correlation {
                            // Only left has correlation, push info left.
                            let new_left = self.push_down_dependent_join_internal(
                                old_join.left.as_ref(),
                                parent_propagate_nulls,
                                lateral_depth,
                            )?;
                            let new_right =
                                self.decorrelate_independent(old_join.right.as_ref())?;

                            return self.join_without_correlation(
                                new_left,
                                new_right,
                                old_join.clone(),
                            );
                        }
                    }
                    JoinType::Right => {
                        if !left_has_correlation {
                            // Only right has correlation, push into right.
                            let new_right = self.push_down_dependent_join_internal(
                                old_join.right.as_ref(),
                                parent_propagate_nulls,
                                lateral_depth,
                            )?;
                            let new_left =
                                self.decorrelate_independent(old_join.left.as_ref())?;

                            return self.join_without_correlation(
                                new_left,
                                new_right,
                                old_join.clone(),
                            );
                        }
                    }
                    JoinType::LeftMark => {
                        // Push the child into the RHS.
                        let new_left = self.push_down_dependent_join_internal(
                            old_join.left.as_ref(),
                            parent_propagate_nulls,
                            lateral_depth,
                        )?;
                        let new_right =
                            self.decorrelate_independent(old_join.right.as_ref())?;

                        let new_join = self.join_without_correlation(
                            new_left,
                            new_right,
                            old_join.clone(),
                        )?;

                        return Self::rewrite_outer_ref_columns(
                            new_join,
                            &self.correlated_column_to_delim_column,
                            false,
                        );
                    }
                    _ => return internal_err!("unreachable"),
                }

                // Both sides have correlation, push into both sides.
                let new_left = self.push_down_dependent_join_internal(
                    old_join.left.as_ref(),
                    parent_propagate_nulls,
                    lateral_depth,
                )?;
                let left_dscan_cols = self.dscan_cols.clone();

                let new_right = self.push_down_dependent_join_internal(
                    old_join.right.as_ref(),
                    parent_propagate_nulls,
                    lateral_depth,
                )?;
                let right_dscan_cols = self.dscan_cols.clone();

                // NOTE: For OUTER JOINS it matters what the correlated column map is after the join:
                // for the LEFT OUTER JOIN: we want the LEFT side to be the base map after we push,
                // because the RIGHT might contains NULL values.
                if old_join.join_type == JoinType::Left {
                    self.dscan_cols = left_dscan_cols.clone();
                }

                // Add the correlated columns to the join conditions.
                let new_join = self.join_with_delim_scan(
                    new_left,
                    new_right,
                    old_join.clone(),
                    &left_dscan_cols,
                    &right_dscan_cols,
                )?;

                // Then we replace any correlated expressions with the corresponding entry in the
                // correlated_map.
                return Self::rewrite_outer_ref_columns(
                    new_join,
                    &self.correlated_column_to_delim_column,
                    false,
                );
            }
<<<<<<< HEAD
            LogicalPlan::Limit(old_limit) => {
                let mut sort = None;

                // Check if the direct child of this LIMIT node is an ORDER BY node, if so, keep is
                // separate. This is done for an optimization to avoid having to compute the total
                // order.
                let new_input = if let LogicalPlan::Sort(child) = old_limit.input.as_ref()
                {
                    sort = Some(old_limit.input.as_ref().clone());
                    self.push_down_dependent_join_internal(
                        &child.input,
                        parent_propagate_nulls,
                        lateral_depth,
                    )?
                } else {
                    self.push_down_dependent_join_internal(
                        &old_limit.input,
                        parent_propagate_nulls,
                        lateral_depth,
                    )?
                };

                let new_input_cols = new_input.schema().columns().clone();

                // We push a row_number() OVER (PARTITION BY [correlated columns])
                // TODO: take perform delim into consideration
                let mut partition_by = vec![];
                let partition_count = self.domains.len();
                for i in 0..partition_count {
                    if let Some(corr_col) = self.domains.get_index(i) {
                        let delim_col = Self::rewrite_into_delim_column(
                            &self.correlated_column_to_delim_column,
                            &corr_col.col,
                        )?;
                        partition_by.push(Expr::Column(delim_col));
                    }
                }

                let order_by = if let Some(LogicalPlan::Sort(sort)) = &sort {
                    // Optimization: if there is an ORDER BY node followed by a LIMIT rather than
                    // computing the entire order, we push the ORDER BY expressions into the
                    // row_num computation. This way the order only needs to be computed per
                    // partition.
                    sort.expr.clone()
                } else {
                    vec![]
                };

                // Create row_number() window function.
                let row_number_expr = Expr::WindowFunction(Box::new(WindowFunction {
                    fun: WindowFunctionDefinition::WindowUDF(row_number_udwf()),
                    params: WindowFunctionParams {
                        args: vec![],
                        partition_by,
                        order_by,
                        window_frame: WindowFrame::new(Some(false)),
                        null_treatment: None,
                    },
                }))
                .alias("row_number");
                let mut window_exprs = vec![];
                window_exprs.push(row_number_expr);

                let window = LogicalPlanBuilder::new(new_input)
                    .window(window_exprs)?
                    .build()?;

                // Add filter based on row_number
                // the filter we add is "row_number > offset AND row_number <= offset + limit"
                let mut filter_conditions = vec![];

                if let FetchType::Literal(Some(fetch)) = old_limit.get_fetch_type()? {
                    let upper_bound =
                        if let SkipType::Literal(skip) = old_limit.get_skip_type()? {
                            // Both offset and limit specified - upper bound is offset + limit.
                            fetch + skip
                        } else {
                            // No offset - upper bound is not only the limit.
                            fetch
                        };

                    filter_conditions
                        .push(col("row_number").lt_eq(lit(upper_bound as i64)));
                }

                // We only need to add "row_number >= offset + 1" if offset is bigger than 0.

                if let SkipType::Literal(skip) = old_limit.get_skip_type()? {
                    if skip > 0 {
                        filter_conditions.push(col("row_number").gt(lit(skip as i64)));
                    }
                }

                let mut result_plan = window;
                if !filter_conditions.is_empty() {
                    let filter_expr = filter_conditions
                        .into_iter()
                        .reduce(|acc, expr| acc.and(expr))
                        .unwrap();

                    result_plan = LogicalPlanBuilder::new(result_plan)
                        .filter(filter_expr)?
                        .build()?;
                }

                // Project away the row_number column, keeping only original columns
                let final_exprs = new_input_cols
                    .iter()
                    .map(|c| col(c.clone()))
                    .collect::<Vec<_>>();
                result_plan = LogicalPlanBuilder::new(result_plan)
                    .project(final_exprs)?
                    .build()?;

                return Ok(result_plan);
            }
            LogicalPlan::Distinct(old_distinct) => {
                // Push down into child.
                let new_input = self.push_down_dependent_join(
                    old_distinct.input().as_ref(),
                    parent_propagate_nulls,
                    lateral_depth,
                )?;
                // Add all correlated columns to the DISTINCT targets.
                let mut distinct_exprs = old_distinct
                    .input()
                    .schema()
                    .columns()
                    .into_iter()
                    .map(|c| col(c.clone()))
                    .collect::<Vec<_>>();

                // Add correlated columns as additional columns for grouping
                for domain_col in self.domains.iter() {
                    let delim_col = Self::rewrite_into_delim_column(
                        &self.correlated_column_to_delim_column,
                        &domain_col.col,
                    )?;
                    distinct_exprs.push(col(delim_col));
                }

                // Create new distinct plan with additional correlated columns
                let distinct = LogicalPlanBuilder::new(new_input)
                    .distinct_on(distinct_exprs, vec![], None)?
                    .build()?;

                return Ok(distinct);
            }
            LogicalPlan::Sort(old_sort) => {
                let new_input = self.push_down_dependent_join(
                    old_sort.input.as_ref(),
                    parent_propagate_nulls,
                    lateral_depth,
                )?;
                let mut sort = old_sort.clone();
                sort.input = Arc::new(new_input);
                Ok(LogicalPlan::Sort(sort))
            }
            LogicalPlan::TableScan(old_table_scan) => {
                let delim_scan = self.build_delim_scan()?;

                // Add correlated columns to the table scan output
                let mut projection_exprs: Vec<Expr> = old_table_scan
                    .projected_schema
                    .columns()
                    .into_iter()
                    .map(|c| Expr::Column(c))
                    .collect();

                // Add delim columns to projection
                for domain_col in self.domains.iter() {
                    let delim_col = Self::rewrite_into_delim_column(
                        &self.correlated_column_to_delim_column,
                        &domain_col.col,
                    )?;
                    projection_exprs.push(Expr::Column(delim_col));
                }

                // Cross join with delim scan and project
                let cross_join = LogicalPlanBuilder::new(LogicalPlan::TableScan(
                    old_table_scan.clone(),
                ))
                .join(
                    delim_scan,
                    JoinType::Inner,
                    (Vec::<Column>::new(), Vec::<Column>::new()),
                    None,
                )?
                .project(projection_exprs)?
                .build()?;

                // Rewrite correlated expressions
                Self::rewrite_outer_ref_columns(
                    cross_join,
                    &self.correlated_column_to_delim_column,
                    false,
                )
            }
            LogicalPlan::Window(old_window) => {
                // Push into children.
                let new_input = self.push_down_dependent_join_internal(
                    &old_window.input,
                    parent_propagate_nulls,
                    lateral_depth,
                )?;

                // Create new window expressions with updated partition clauses
                let mut new_window_exprs = old_window.window_expr.clone();

                // Add correlated columns to PARTITION BY clauses in each window expression
                for window_expr in &mut new_window_exprs {
                    // Handle both direct window functions and aliased window functions
                    let window_func = match window_expr {
                        Expr::WindowFunction(ref mut window_func) => window_func,
                        Expr::Alias(alias) => {
                            if let Expr::WindowFunction(ref mut window_func) =
                                alias.expr.as_mut()
                            {
                                window_func
                            } else {
                                continue; // Skip if alias doesn't contain a window function
                            }
                        }
                        _ => continue, // Skip non-window expressions
                    };

                    // Add correlated columns to the partition by clause
                    for domain_col in self.domains.iter() {
                        let delim_col = Self::rewrite_into_delim_column(
                            &self.correlated_column_to_delim_column,
                            &domain_col.col,
                        )?;
                        window_func
                            .params
                            .partition_by
                            .push(Expr::Column(delim_col));
                    }
                }

                // Create new window plan with updated expressions and input
                let mut window = old_window.clone();
                window.input = Arc::new(new_input);
                window.window_expr = new_window_exprs;

                // We replace any correlated expressions with the corresponding entry in the
                // correlated_map.
                Self::rewrite_outer_ref_columns(
                    LogicalPlan::Window(window),
                    &self.correlated_column_to_delim_column,
                    false,
                )
            }
            plan_ => {
                unimplemented!("implement pushdown dependent join for node {plan_}")
=======
            other => {
                unimplemented!("implement pushdown dependent join for node {other}")
>>>>>>> 69debc09
            }
        }
    }

    fn push_down_dependent_join(
        &mut self,
        node: &LogicalPlan,
        parent_propagate_nulls: bool,
        lateral_depth: usize,
    ) -> Result<LogicalPlan> {
        let mut new_plan = self.push_down_dependent_join_internal(
            node,
            parent_propagate_nulls,
            lateral_depth,
        )?;
        if !self.replacement_map.is_empty() {
            new_plan =
                Self::rewrite_expr_from_replacement_map(&self.replacement_map, new_plan)?;
        }

        // let projected_expr = new_plan.schema().columns().into_iter().map(|c| {
        //     if let Some(alt_expr) = self.replacement_map.swap_remove(&c.name) {
        //         return alt_expr;
        //     }
        //     Expr::Column(c.clone())
        // });
        // new_plan = LogicalPlanBuilder::new(new_plan)
        //     .project(projected_expr)?
        //     .build()?;
        Ok(new_plan)
    }

    fn decorrelate_plan(&mut self, node: LogicalPlan) -> Result<LogicalPlan> {
        match node {
            LogicalPlan::DependentJoin(mut djoin) => {
                self.decorrelate(&mut djoin, true, 0)
            }
            _ => Ok(node
                .map_children(|n| Ok(Transformed::yes(self.decorrelate_plan(n)?)))?
                .data),
        }
    }

    fn join_without_correlation(
        &mut self,
        left: LogicalPlan,
        right: LogicalPlan,
        join: Join,
    ) -> Result<LogicalPlan> {
        let new_join = LogicalPlan::Join(Join::try_new(
            Arc::new(left),
            Arc::new(right),
            join.on,
            join.filter,
            join.join_type,
            join.join_constraint,
            join.null_equality,
        )?);

        Self::rewrite_outer_ref_columns(
            new_join,
            &self.correlated_column_to_delim_column,
            false,
        )
    }

    fn join_with_correlation(
        &mut self,
        left: LogicalPlan,
        right: LogicalPlan,
        join: Join,
    ) -> Result<LogicalPlan> {
        let mut join_conditions = vec![];
        if let Some(filter) = join.filter {
            join_conditions.push(filter);
        }

        for col_pair in &self.correlated_column_to_delim_column {
            join_conditions.push(binary_expr(
                Expr::Column(col_pair.0.clone()),
                Operator::IsNotDistinctFrom,
                Expr::Column(col_pair.1.clone()),
            ));
        }

        let new_join = LogicalPlan::Join(Join::try_new(
            Arc::new(left),
            Arc::new(right),
            join.on,
            conjunction(join_conditions).or(Some(lit(true))),
            join.join_type,
            join.join_constraint,
            join.null_equality,
        )?);

        Self::rewrite_outer_ref_columns(
            new_join,
            &self.correlated_column_to_delim_column,
            false,
        )
    }

    fn join_with_delim_scan(
        &mut self,
        left: LogicalPlan,
        right: LogicalPlan,
        join: Join,
        left_dscan_cols: &Vec<Column>,
        right_dscan_cols: &Vec<Column>,
    ) -> Result<LogicalPlan> {
        let mut join_conditions = vec![];
        if let Some(filter) = join.filter {
            join_conditions.push(filter);
        }

        // Ensure left_dscan_cols and right_dscan_cols have the same length
        if left_dscan_cols.len() != right_dscan_cols.len() {
            return Err(internal_datafusion_err!(
                "Mismatched dscan columns length: left_dscan_cols has {} elements, right_dscan_cols has {} elements",
                left_dscan_cols.len(),
                right_dscan_cols.len()
            ));
        }

        for (left_delim_col, right_delim_col) in
            left_dscan_cols.iter().zip(right_dscan_cols.iter())
        {
            join_conditions.push(binary_expr(
                Expr::Column(left_delim_col.clone()),
                Operator::IsNotDistinctFrom,
                Expr::Column(right_delim_col.clone()),
            ));
        }

        let new_join = LogicalPlan::Join(Join::try_new(
            Arc::new(left),
            Arc::new(right),
            join.on,
            conjunction(join_conditions).or(Some(lit(true))),
            join.join_type,
            join.join_constraint,
            join.null_equality,
        )?);

        Self::rewrite_outer_ref_columns(
            new_join,
            &self.correlated_column_to_delim_column,
            false,
        )
    }
}

// TODO: take lateral into consideration
fn detect_correlated_expressions(
    plan: &LogicalPlan,
    correlated_columns: &IndexSet<CorrelatedColumnInfo>,
    has_correlated_expressions: &mut bool,
) -> Result<()> {
    plan.apply(|child| match child {
        any_plan => {
            for e in any_plan.all_out_ref_exprs().iter() {
                if let Expr::OuterReferenceColumn(data_type, col) = e {
                    if correlated_columns
                        .iter()
                        .any(|c| (&c.col == col) && (&c.data_type == data_type))
                    {
                        *has_correlated_expressions = true;
                        return Ok(TreeNodeRecursion::Stop);
                    }
                }
            }
            Ok(TreeNodeRecursion::Continue)
        }
    })?;

    Ok(())
}

/// Optimizer rule for rewriting any arbitrary subqueries
#[allow(dead_code)]
#[derive(Debug)]
pub struct DecorrelateDependentJoin {}

impl DecorrelateDependentJoin {
    pub fn new() -> Self {
        return DecorrelateDependentJoin {};
    }
}

impl OptimizerRule for DecorrelateDependentJoin {
    fn supports_rewrite(&self) -> bool {
        true
    }

    // There will be 2 rewrites going on
    // - Convert all subqueries (maybe including lateral join in the future) to temporary
    // LogicalPlan node called DependentJoin
    // - Decorrelate DependentJoin following top-down approach recursively
    fn rewrite(
        &self,
        plan: LogicalPlan,
        config: &dyn OptimizerConfig,
    ) -> Result<Transformed<LogicalPlan>> {
        let mut transformer =
            DependentJoinRewriter::new(Arc::clone(config.alias_generator()));
        let rewrite_result = transformer.rewrite_subqueries_into_dependent_joins(plan)?;

        if rewrite_result.transformed {
            let mut decorrelator = DependentJoinDecorrelator::new_root();
            return Ok(Transformed::yes(
                decorrelator.decorrelate_plan(rewrite_result.data)?,
            ));
        }
        Ok(rewrite_result)
    }

    fn name(&self) -> &str {
        "decorrelate_subquery"
    }

    fn apply_order(&self) -> Option<ApplyOrder> {
        None
    }
}

#[cfg(test)]
mod tests {

    use crate::decorrelate_dependent_join::DecorrelateDependentJoin;
    use crate::test::test_table_scan_with_name;
    use crate::Optimizer;
    use crate::{
        assert_optimized_plan_eq_display_indent_snapshot, OptimizerConfig,
        OptimizerContext, OptimizerRule,
    };
    use arrow::datatypes::DataType as ArrowDataType;
    use datafusion_common::{Column, Result};
    use datafusion_expr::expr::{WindowFunction, WindowFunctionParams};
    use datafusion_expr::{
        exists, expr_fn::col, in_subquery, lit, out_ref_col, scalar_subquery, Expr,
        LogicalPlan, LogicalPlanBuilder,
    };
    use datafusion_expr::{JoinType, WindowFrame, WindowFunctionDefinition};
    use datafusion_functions_aggregate::{count::count, sum::sum};
    use datafusion_functions_window::row_number::row_number_udwf;
    use std::sync::Arc;
    fn print_optimize_tree(plan: &LogicalPlan) {
        let rule: Arc<dyn OptimizerRule + Send + Sync> =
            Arc::new(DecorrelateDependentJoin::new());
        let optimizer = Optimizer::with_rules(vec![rule]);
        let _optimized_plan = optimizer
            .optimize(plan.clone(), &OptimizerContext::new(), |_, _| {})
            .expect("failed to optimize plan");
        // println!("{}", optimized_plan.display_tree());
    }

    macro_rules! assert_decorrelate {
        (
            $plan:expr,
            @ $expected:literal $(,)?
        ) => {{
            print_optimize_tree(&$plan);
            let rule: Arc<dyn crate::OptimizerRule + Send + Sync> = Arc::new(DecorrelateDependentJoin::new());
            assert_optimized_plan_eq_display_indent_snapshot!(
                rule,
                $plan,
                @ $expected,
            )?;
        }};
    }

    // TODO: This test is failing
    #[test]
    fn correlated_subquery_nested_in_uncorrelated_subquery() -> Result<()> {
        let outer_table = test_table_scan_with_name("outer_table")?;
        let inner_table_lv1 = test_table_scan_with_name("inner_table_lv1")?;
        let inner_table_lv2 = test_table_scan_with_name("inner_table_lv2")?;

        let sq2 = Arc::new(
            LogicalPlanBuilder::from(inner_table_lv2.clone())
                .filter(
                    col("inner_table_lv2.b")
                        .eq(out_ref_col(ArrowDataType::UInt32, "inner_table_1.b")),
                )?
                .build()?,
        );
        let sq1 = Arc::new(
            LogicalPlanBuilder::from(inner_table_lv1.clone())
                .filter(exists(sq2))?
                .build()?,
        );

        let plan = LogicalPlanBuilder::from(outer_table.clone())
            .filter(exists(sq1))?
            .build()?;
        println!("{plan}");
        // assert_decorrelate!(plan, @r"
        // Projection: outer_table.a, outer_table.b, outer_table.c [a:UInt32, b:UInt32, c:UInt32]
        //   Filter: __exists_sq_1.output AND __exists_sq_2.output [a:UInt32, b:UInt32, c:UInt32, __exists_sq_1.output:Boolean, __exists_sq_2.output:Boolean]
        //     Projection: outer_table.a, outer_table.b, outer_table.c, __exists_sq_1.output, mark AS __exists_sq_2.output [a:UInt32, b:UInt32, c:UInt32, __exists_sq_1.output:Boolean, __exists_sq_2.output:Boolean]
        //       LeftMark Join(ComparisonJoin):  Filter: outer_table.c IS NOT DISTINCT FROM delim_scan_2.outer_table_c [a:UInt32, b:UInt32, c:UInt32, __exists_sq_1.output:Boolean, mark:Boolean]
        //         Projection: outer_table.a, outer_table.b, outer_table.c, mark AS __exists_sq_1.output [a:UInt32, b:UInt32, c:UInt32, __exists_sq_1.output:Boolean]
        //           LeftMark Join(ComparisonJoin):  Filter: outer_table.b IS NOT DISTINCT FROM delim_scan_1.outer_table_b [a:UInt32, b:UInt32, c:UInt32, mark:Boolean]
        //             TableScan: outer_table [a:UInt32, b:UInt32, c:UInt32]
        //             Filter: inner_table_lv1.b = delim_scan_1.outer_table_b [a:UInt32, b:UInt32, c:UInt32, outer_table_b:UInt32;N]
        //               Inner Join(DelimJoin):  Filter: Boolean(true) [a:UInt32, b:UInt32, c:UInt32, outer_table_b:UInt32;N]
        //                 TableScan: inner_table_lv1 [a:UInt32, b:UInt32, c:UInt32]
        //                 SubqueryAlias: delim_scan_1 [outer_table_b:UInt32;N]
        //                   DelimGet: outer_table.b [outer_table_b:UInt32;N]
        //         Filter: inner_table_lv1.c = delim_scan_2.outer_table_c [a:UInt32, b:UInt32, c:UInt32, outer_table_c:UInt32;N]
        //           Inner Join(DelimJoin):  Filter: Boolean(true) [a:UInt32, b:UInt32, c:UInt32, outer_table_c:UInt32;N]
        //             TableScan: inner_table_lv1 [a:UInt32, b:UInt32, c:UInt32]
        //             SubqueryAlias: delim_scan_2 [outer_table_c:UInt32;N]
        //               DelimGet: outer_table.c [outer_table_c:UInt32;N]
        // ");
        Ok(())
    }
    #[test]
    fn two_dependent_joins_at_the_same_depth() -> Result<()> {
        let outer_table = test_table_scan_with_name("outer_table")?;
        let inner_table_lv1 = test_table_scan_with_name("inner_table_lv1")?;

        let sq1 = Arc::new(
            LogicalPlanBuilder::from(inner_table_lv1.clone())
                .filter(
                    col("inner_table_lv1.b")
                        .eq(out_ref_col(ArrowDataType::UInt32, "outer_table.b")),
                )?
                .build()?,
        );
        let sq2 = Arc::new(
            LogicalPlanBuilder::from(inner_table_lv1.clone())
                .filter(
                    col("inner_table_lv1.c")
                        .eq(out_ref_col(ArrowDataType::UInt32, "outer_table.c")),
                )?
                .build()?,
        );

        let plan = LogicalPlanBuilder::from(outer_table.clone())
            .filter(exists(sq1).and(exists(sq2)))?
            .build()?;

        assert_decorrelate!(plan, @r"
        Projection: outer_table.a, outer_table.b, outer_table.c [a:UInt32, b:UInt32, c:UInt32]
          Filter: __exists_sq_1.output AND __exists_sq_2.output [a:UInt32, b:UInt32, c:UInt32, __exists_sq_1.output:Boolean, __exists_sq_2.output:Boolean]
            Projection: outer_table.a, outer_table.b, outer_table.c, __exists_sq_1.output, mark AS __exists_sq_2.output [a:UInt32, b:UInt32, c:UInt32, __exists_sq_1.output:Boolean, __exists_sq_2.output:Boolean]
              LeftMark Join(ComparisonJoin):  Filter: outer_table.c IS NOT DISTINCT FROM delim_scan_2.outer_table_c [a:UInt32, b:UInt32, c:UInt32, __exists_sq_1.output:Boolean, mark:Boolean]
                Projection: outer_table.a, outer_table.b, outer_table.c, mark AS __exists_sq_1.output [a:UInt32, b:UInt32, c:UInt32, __exists_sq_1.output:Boolean]
                  LeftMark Join(ComparisonJoin):  Filter: outer_table.b IS NOT DISTINCT FROM delim_scan_1.outer_table_b [a:UInt32, b:UInt32, c:UInt32, mark:Boolean]
                    TableScan: outer_table [a:UInt32, b:UInt32, c:UInt32]
                    Filter: inner_table_lv1.b = outer_table_dscan_1.outer_table_b [a:UInt32, b:UInt32, c:UInt32, outer_table_b:UInt32;N]
                      Inner Join(DelimJoin):  Filter: Boolean(true) [a:UInt32, b:UInt32, c:UInt32, outer_table_b:UInt32;N]
                        TableScan: inner_table_lv1 [a:UInt32, b:UInt32, c:UInt32]
                        SubqueryAlias: outer_table_dscan_1 [outer_table_b:UInt32;N]
                          DelimGet: outer_table.b [outer_table_b:UInt32;N]
                Filter: inner_table_lv1.c = outer_table_dscan_2.outer_table_c [a:UInt32, b:UInt32, c:UInt32, outer_table_c:UInt32;N]
                  Inner Join(DelimJoin):  Filter: Boolean(true) [a:UInt32, b:UInt32, c:UInt32, outer_table_c:UInt32;N]
                    TableScan: inner_table_lv1 [a:UInt32, b:UInt32, c:UInt32]
                    SubqueryAlias: outer_table_dscan_2 [outer_table_c:UInt32;N]
                      DelimGet: outer_table.c [outer_table_c:UInt32;N]
        ");
        Ok(())
    }

    // Given a plan with 2 level of subquery
    // This test the fact that correlated columns from the top
    // are propagated to the very bottom subquery
    #[test]
    fn correlated_column_ref_from_parent() -> Result<()> {
        let outer_table = test_table_scan_with_name("outer_table")?;
        let inner_table_lv1 = test_table_scan_with_name("inner_table_lv1")?;

        let inner_table_lv2 = test_table_scan_with_name("inner_table_lv2")?;
        let scalar_sq_level2 = Arc::new(
            LogicalPlanBuilder::from(inner_table_lv2)
                .filter(
                    col("inner_table_lv2.a")
                        .eq(out_ref_col(ArrowDataType::UInt32, "outer_table.a")),
                )?
                .aggregate(Vec::<Expr>::new(), vec![count(col("inner_table_lv2.a"))])?
                .build()?,
        );
        let scalar_sq_level1 = Arc::new(
            LogicalPlanBuilder::from(inner_table_lv1.clone())
                .filter(
                    col("inner_table_lv1.c")
                        .eq(out_ref_col(ArrowDataType::UInt32, "outer_table.c"))
                        .and(scalar_subquery(scalar_sq_level2).eq(lit(1))),
                )?
                .aggregate(Vec::<Expr>::new(), vec![count(col("inner_table_lv1.a"))])?
                .build()?,
        );

        let plan = LogicalPlanBuilder::from(outer_table.clone())
            .filter(scalar_subquery(scalar_sq_level1).eq(col("outer_table.a")))?
            .build()?;

        println!("{plan}");
        assert_decorrelate!(plan, @r"
        Projection: outer_table.a, outer_table.b, outer_table.c [a:UInt32, b:UInt32, c:UInt32]
          Filter: __scalar_sq_2.output = outer_table.a [a:UInt32, b:UInt32, c:UInt32, count(inner_table_lv1.a):Int64;N, outer_table_c:UInt32;N, outer_table_c:UInt32;N, __scalar_sq_2.output:Int64;N]
            Projection: outer_table.a, outer_table.b, outer_table.c, count(inner_table_lv1.a), outer_table_dscan_2.outer_table_c, outer_table_dscan_1.outer_table_c, count(inner_table_lv1.a) AS __scalar_sq_2.output [a:UInt32, b:UInt32, c:UInt32, count(inner_table_lv1.a):Int64;N, outer_table_c:UInt32;N, outer_table_c:UInt32;N, __scalar_sq_2.output:Int64;N]
              Left Join(ComparisonJoin):  Filter: outer_table.a IS NOT DISTINCT FROM delim_scan_4.outer_table_a AND outer_table.c IS NOT DISTINCT FROM delim_scan_4.outer_table_c [a:UInt32, b:UInt32, c:UInt32, count(inner_table_lv1.a):Int64;N, outer_table_c:UInt32;N, outer_table_c:UInt32;N]
                TableScan: outer_table [a:UInt32, b:UInt32, c:UInt32]
                Inner Join(DelimJoin):  Filter: Boolean(true) [count(inner_table_lv1.a):Int64, outer_table_c:UInt32;N, outer_table_c:UInt32;N]
                  Projection: CASE WHEN count(inner_table_lv1.a) IS NULL THEN Int32(0) ELSE count(inner_table_lv1.a) END, outer_table_dscan_2.outer_table_c [count(inner_table_lv1.a):Int64, outer_table_c:UInt32;N]
                    Aggregate: groupBy=[[outer_table_dscan_2.outer_table_c]], aggr=[[count(inner_table_lv1.a)]] [outer_table_c:UInt32;N, count(inner_table_lv1.a):Int64]
                      Projection: inner_table_lv1.a, inner_table_lv1.b, inner_table_lv1.c, outer_table_dscan_2.outer_table_c [a:UInt32, b:UInt32, c:UInt32, outer_table_c:UInt32;N]
                        Filter: inner_table_lv1.c = outer_table_dscan_2.outer_table_c AND __scalar_sq_1.output = Int32(1) [a:UInt32, b:UInt32, c:UInt32, count(inner_table_lv2.a):Int64;N, outer_table_a:UInt32;N, outer_table_a:UInt32;N, __scalar_sq_1.output:Int64;N, outer_table_c:UInt32;N]
                          Inner Join(DelimJoin):  Filter: Boolean(true) [a:UInt32, b:UInt32, c:UInt32, count(inner_table_lv2.a):Int64;N, outer_table_a:UInt32;N, outer_table_a:UInt32;N, __scalar_sq_1.output:Int64;N, outer_table_c:UInt32;N]
                            Projection: inner_table_lv1.a, inner_table_lv1.b, inner_table_lv1.c, count(inner_table_lv2.a), outer_table_dscan_4.outer_table_a, outer_table_dscan_3.outer_table_a, count(inner_table_lv2.a) AS __scalar_sq_1.output [a:UInt32, b:UInt32, c:UInt32, count(inner_table_lv2.a):Int64;N, outer_table_a:UInt32;N, outer_table_a:UInt32;N, __scalar_sq_1.output:Int64;N]
                              Left Join(ComparisonJoin):  Filter: Boolean(true) [a:UInt32, b:UInt32, c:UInt32, count(inner_table_lv2.a):Int64;N, outer_table_a:UInt32;N, outer_table_a:UInt32;N]
                                TableScan: inner_table_lv1 [a:UInt32, b:UInt32, c:UInt32]
                                Inner Join(DelimJoin):  Filter: Boolean(true) [count(inner_table_lv2.a):Int64, outer_table_a:UInt32;N, outer_table_a:UInt32;N]
                                  Projection: CASE WHEN count(inner_table_lv2.a) IS NULL THEN Int32(0) ELSE count(inner_table_lv2.a) END, outer_table_dscan_4.outer_table_a [count(inner_table_lv2.a):Int64, outer_table_a:UInt32;N]
                                    Aggregate: groupBy=[[outer_table_dscan_4.outer_table_a]], aggr=[[count(inner_table_lv2.a)]] [outer_table_a:UInt32;N, count(inner_table_lv2.a):Int64]
                                      Filter: inner_table_lv2.a = outer_table_dscan_4.outer_table_a [a:UInt32, b:UInt32, c:UInt32, outer_table_a:UInt32;N]
                                        Inner Join(DelimJoin):  Filter: Boolean(true) [a:UInt32, b:UInt32, c:UInt32, outer_table_a:UInt32;N]
                                          TableScan: inner_table_lv2 [a:UInt32, b:UInt32, c:UInt32]
                                          SubqueryAlias: outer_table_dscan_4 [outer_table_a:UInt32;N]
                                            DelimGet: outer_table.a [outer_table_a:UInt32;N]
                                  SubqueryAlias: outer_table_dscan_3 [outer_table_a:UInt32;N]
                                    DelimGet: outer_table.a [outer_table_a:UInt32;N]
                            SubqueryAlias: outer_table_dscan_2 [outer_table_c:UInt32;N]
                              DelimGet: outer_table.c [outer_table_c:UInt32;N]
                  SubqueryAlias: outer_table_dscan_1 [outer_table_c:UInt32;N]
                    DelimGet: outer_table.c [outer_table_c:UInt32;N]
        ");
        Ok(())
    }

    #[test]
    fn decorrelated_two_nested_subqueries() -> Result<()> {
        let outer_table = test_table_scan_with_name("outer_table")?;
        let inner_table_lv1 = test_table_scan_with_name("inner_table_lv1")?;

        let inner_table_lv2 = test_table_scan_with_name("inner_table_lv2")?;
        let scalar_sq_level2 =
            Arc::new(
                LogicalPlanBuilder::from(inner_table_lv2)
                    .filter(
                        col("inner_table_lv2.a")
                            .eq(out_ref_col(ArrowDataType::UInt32, "outer_table.a"))
                            .and(col("inner_table_lv2.b").eq(out_ref_col(
                                ArrowDataType::UInt32,
                                "inner_table_lv1.b",
                            ))),
                    )?
                    .aggregate(Vec::<Expr>::new(), vec![count(col("inner_table_lv2.a"))])?
                    .build()?,
            );
        let scalar_sq_level1 = Arc::new(
            LogicalPlanBuilder::from(inner_table_lv1.clone())
                .filter(
                    col("inner_table_lv1.c")
                        .eq(out_ref_col(ArrowDataType::UInt32, "outer_table.c"))
                        .and(scalar_subquery(scalar_sq_level2).eq(lit(1))),
                )?
                .aggregate(Vec::<Expr>::new(), vec![count(col("inner_table_lv1.a"))])?
                .build()?,
        );

        let plan = LogicalPlanBuilder::from(outer_table.clone())
            .filter(
                col("outer_table.a")
                    .gt(lit(1))
                    .and(scalar_subquery(scalar_sq_level1).eq(col("outer_table.a"))),
            )?
            .build()?;

        // Projection: outer_table.a, outer_table.b, outer_table.c
        //   Filter: outer_table.a > Int32(1) AND __scalar_sq_2.output = outer_table.a
        //     DependentJoin on [outer_table.a lvl 2, outer_table.c lvl 1] with expr (<subquery>) depth 1
        //       TableScan: outer_table
        //       Aggregate: groupBy=[[]], aggr=[[count(inner_table_lv1.a)]]
        //         Projection: inner_table_lv1.a, inner_table_lv1.b, inner_table_lv1.c
        //           Filter: inner_table_lv1.c = outer_ref(outer_table.c) AND __scalar_sq_1.output = Int32(1)
        //             DependentJoin on [inner_table_lv1.b lvl 2] with expr (<subquery>) depth 2
        //               TableScan: inner_table_lv1
        //               Aggregate: groupBy=[[]], aggr=[[count(inner_table_lv2.a)]]
        //                 Filter: inner_table_lv2.a = outer_ref(outer_table.a) AND inner_table_lv2.b = outer_ref(inner_table_lv1.b)
        //                   TableScan: inner_table_lv2
        assert_decorrelate!(plan, @r"
        Projection: outer_table.a, outer_table.b, outer_table.c [a:UInt32, b:UInt32, c:UInt32]
          Filter: outer_table.a > Int32(1) AND __scalar_sq_2.output = outer_table.a [a:UInt32, b:UInt32, c:UInt32, count(inner_table_lv1.a):Int64;N, outer_table_c:UInt32;N, outer_table_c:UInt32;N, __scalar_sq_2.output:Int64;N]
            Projection: outer_table.a, outer_table.b, outer_table.c, count(inner_table_lv1.a), outer_table_dscan_2.outer_table_c, outer_table_dscan_1.outer_table_c, count(inner_table_lv1.a) AS __scalar_sq_2.output [a:UInt32, b:UInt32, c:UInt32, count(inner_table_lv1.a):Int64;N, outer_table_c:UInt32;N, outer_table_c:UInt32;N, __scalar_sq_2.output:Int64;N]
              Left Join(ComparisonJoin):  Filter: outer_table.a IS NOT DISTINCT FROM delim_scan_6.outer_table_a AND outer_table.c IS NOT DISTINCT FROM delim_scan_6.outer_table_c [a:UInt32, b:UInt32, c:UInt32, count(inner_table_lv1.a):Int64;N, outer_table_c:UInt32;N, outer_table_c:UInt32;N]
                TableScan: outer_table [a:UInt32, b:UInt32, c:UInt32]
                Inner Join(DelimJoin):  Filter: Boolean(true) [count(inner_table_lv1.a):Int64, outer_table_c:UInt32;N, outer_table_c:UInt32;N]
                  Projection: CASE WHEN count(inner_table_lv1.a) IS NULL THEN Int32(0) ELSE count(inner_table_lv1.a) END, outer_table_dscan_2.outer_table_c [count(inner_table_lv1.a):Int64, outer_table_c:UInt32;N]
                    Aggregate: groupBy=[[outer_table_dscan_2.outer_table_c]], aggr=[[count(inner_table_lv1.a)]] [outer_table_c:UInt32;N, count(inner_table_lv1.a):Int64]
                      Projection: inner_table_lv1.a, inner_table_lv1.b, inner_table_lv1.c, outer_table_dscan_2.outer_table_c [a:UInt32, b:UInt32, c:UInt32, outer_table_c:UInt32;N]
                        Filter: inner_table_lv1.c = outer_table_dscan_2.outer_table_c AND __scalar_sq_1.output = Int32(1) [a:UInt32, b:UInt32, c:UInt32, count(inner_table_lv2.a):Int64;N, outer_table_a:UInt32;N, inner_table_lv1_b:UInt32;N, inner_table_lv1_b:UInt32;N, outer_table_a:UInt32;N, __scalar_sq_1.output:Int64;N, outer_table_c:UInt32;N]
                          Inner Join(DelimJoin):  Filter: Boolean(true) [a:UInt32, b:UInt32, c:UInt32, count(inner_table_lv2.a):Int64;N, outer_table_a:UInt32;N, inner_table_lv1_b:UInt32;N, inner_table_lv1_b:UInt32;N, outer_table_a:UInt32;N, __scalar_sq_1.output:Int64;N, outer_table_c:UInt32;N]
                            Projection: inner_table_lv1.a, inner_table_lv1.b, inner_table_lv1.c, count(inner_table_lv2.a), outer_table_dscan_6.outer_table_a, inner_table_lv1_dscan_5.inner_table_lv1_b, inner_table_lv1_dscan_3.inner_table_lv1_b, outer_table_dscan_4.outer_table_a, count(inner_table_lv2.a) AS __scalar_sq_1.output [a:UInt32, b:UInt32, c:UInt32, count(inner_table_lv2.a):Int64;N, outer_table_a:UInt32;N, inner_table_lv1_b:UInt32;N, inner_table_lv1_b:UInt32;N, outer_table_a:UInt32;N, __scalar_sq_1.output:Int64;N]
                              Left Join(ComparisonJoin):  Filter: inner_table_lv1.b IS NOT DISTINCT FROM delim_scan_6.inner_table_lv1_b [a:UInt32, b:UInt32, c:UInt32, count(inner_table_lv2.a):Int64;N, outer_table_a:UInt32;N, inner_table_lv1_b:UInt32;N, inner_table_lv1_b:UInt32;N, outer_table_a:UInt32;N]
                                TableScan: inner_table_lv1 [a:UInt32, b:UInt32, c:UInt32]
                                Inner Join(DelimJoin):  Filter: Boolean(true) [count(inner_table_lv2.a):Int64, outer_table_a:UInt32;N, inner_table_lv1_b:UInt32;N, inner_table_lv1_b:UInt32;N, outer_table_a:UInt32;N]
                                  Projection: CASE WHEN count(inner_table_lv2.a) IS NULL THEN Int32(0) ELSE count(inner_table_lv2.a) END, outer_table_dscan_6.outer_table_a, inner_table_lv1_dscan_5.inner_table_lv1_b [count(inner_table_lv2.a):Int64, outer_table_a:UInt32;N, inner_table_lv1_b:UInt32;N]
                                    Aggregate: groupBy=[[inner_table_lv1_dscan_5.inner_table_lv1_b, outer_table_dscan_6.outer_table_a]], aggr=[[count(inner_table_lv2.a)]] [inner_table_lv1_b:UInt32;N, outer_table_a:UInt32;N, count(inner_table_lv2.a):Int64]
                                      Filter: inner_table_lv2.a = outer_table_dscan_6.outer_table_a AND inner_table_lv2.b = inner_table_lv1_dscan_5.inner_table_lv1_b [a:UInt32, b:UInt32, c:UInt32, inner_table_lv1_b:UInt32;N, outer_table_a:UInt32;N]
                                        Inner Join(DelimJoin):  Filter: Boolean(true) [a:UInt32, b:UInt32, c:UInt32, inner_table_lv1_b:UInt32;N, outer_table_a:UInt32;N]
                                          TableScan: inner_table_lv2 [a:UInt32, b:UInt32, c:UInt32]
                                          Cross Join(ComparisonJoin):  [inner_table_lv1_b:UInt32;N, outer_table_a:UInt32;N]
                                            SubqueryAlias: inner_table_lv1_dscan_5 [inner_table_lv1_b:UInt32;N]
                                              DelimGet: inner_table_lv1.b [inner_table_lv1_b:UInt32;N]
                                            SubqueryAlias: outer_table_dscan_6 [outer_table_a:UInt32;N]
                                              DelimGet: outer_table.a [outer_table_a:UInt32;N]
                                  Cross Join(ComparisonJoin):  [inner_table_lv1_b:UInt32;N, outer_table_a:UInt32;N]
                                    SubqueryAlias: inner_table_lv1_dscan_3 [inner_table_lv1_b:UInt32;N]
                                      DelimGet: inner_table_lv1.b [inner_table_lv1_b:UInt32;N]
                                    SubqueryAlias: outer_table_dscan_4 [outer_table_a:UInt32;N]
                                      DelimGet: outer_table.a [outer_table_a:UInt32;N]
                            SubqueryAlias: outer_table_dscan_2 [outer_table_c:UInt32;N]
                              DelimGet: outer_table.c [outer_table_c:UInt32;N]
                  SubqueryAlias: outer_table_dscan_1 [outer_table_c:UInt32;N]
                    DelimGet: outer_table.c [outer_table_c:UInt32;N]
        ");
        Ok(())
    }

    #[test]
    fn decorrelate_join_in_subquery_with_count_depth_1() -> Result<()> {
        let outer_table = test_table_scan_with_name("outer_table")?;
        let inner_table_lv1 = test_table_scan_with_name("inner_table_lv1")?;
        let sq_level1 = Arc::new(
            LogicalPlanBuilder::from(inner_table_lv1)
                .filter(
                    col("inner_table_lv1.a")
                        .eq(out_ref_col(ArrowDataType::UInt32, "outer_table.a"))
                        .and(
                            out_ref_col(ArrowDataType::UInt32, "outer_table.a")
                                .gt(col("inner_table_lv1.c")),
                        )
                        .and(col("inner_table_lv1.b").eq(lit(1)))
                        .and(
                            out_ref_col(ArrowDataType::UInt32, "outer_table.b")
                                .eq(col("inner_table_lv1.b")),
                        ),
                )?
                .aggregate(Vec::<Expr>::new(), vec![count(col("inner_table_lv1.a"))])?
                // TODO: if uncomment this the test fail
                // .project(vec![count(col("inner_table_lv1.a")).alias("count_a")])?
                .build()?,
        );

        let plan = LogicalPlanBuilder::from(outer_table.clone())
            .filter(
                col("outer_table.a")
                    .gt(lit(1))
                    .and(in_subquery(col("outer_table.c"), sq_level1)),
            )?
            .build()?;
        // Projection: outer_table.a, outer_table.b, outer_table.c
        //   Filter: outer_table.a > Int32(1) AND __in_sq_1.output
        //     DependentJoin on [outer_table.a lvl 1, outer_table.b lvl 1] with expr outer_table.c IN (<subquery>) depth 1
        //       TableScan: outer_table
        //       Aggregate: groupBy=[[]], aggr=[[count(inner_table_lv1.a)]]
        //         Filter: inner_table_lv1.a = outer_ref(outer_table.a) AND outer_ref(outer_table.a) > inner_table_lv1.c AND inner_table_lv1.b = Int32(1) AND outer_ref(outer_table.b) = inner_table_lv1.b
        //           TableScan: inner_table_lv1

        assert_decorrelate!(plan, @r"
        Projection: outer_table.a, outer_table.b, outer_table.c [a:UInt32, b:UInt32, c:UInt32]
          Filter: outer_table.a > Int32(1) AND __in_sq_1.output [a:UInt32, b:UInt32, c:UInt32, __in_sq_1.output:Boolean]
            Projection: outer_table.a, outer_table.b, outer_table.c, mark AS __in_sq_1.output [a:UInt32, b:UInt32, c:UInt32, __in_sq_1.output:Boolean]
              LeftMark Join(ComparisonJoin):  Filter: outer_table.c = count(inner_table_lv1.a) AND outer_table.a IS NOT DISTINCT FROM delim_scan_2.outer_table_a AND outer_table.b IS NOT DISTINCT FROM delim_scan_2.outer_table_b [a:UInt32, b:UInt32, c:UInt32, mark:Boolean]
                TableScan: outer_table [a:UInt32, b:UInt32, c:UInt32]
                Inner Join(DelimJoin):  Filter: Boolean(true) [count(inner_table_lv1.a):Int64, outer_table_b:UInt32;N, outer_table_a:UInt32;N, outer_table_a:UInt32;N, outer_table_b:UInt32;N]
                  Projection: CASE WHEN count(inner_table_lv1.a) IS NULL THEN Int32(0) ELSE count(inner_table_lv1.a) END, outer_table_dscan_2.outer_table_b, outer_table_dscan_2.outer_table_a [count(inner_table_lv1.a):Int64, outer_table_b:UInt32;N, outer_table_a:UInt32;N]
                    Aggregate: groupBy=[[outer_table_dscan_2.outer_table_a, outer_table_dscan_2.outer_table_b]], aggr=[[count(inner_table_lv1.a)]] [outer_table_a:UInt32;N, outer_table_b:UInt32;N, count(inner_table_lv1.a):Int64]
                      Filter: inner_table_lv1.a = outer_table_dscan_2.outer_table_a AND outer_table_dscan_2.outer_table_a > inner_table_lv1.c AND inner_table_lv1.b = Int32(1) AND outer_table_dscan_2.outer_table_b = inner_table_lv1.b [a:UInt32, b:UInt32, c:UInt32, outer_table_a:UInt32;N, outer_table_b:UInt32;N]
                        Inner Join(DelimJoin):  Filter: Boolean(true) [a:UInt32, b:UInt32, c:UInt32, outer_table_a:UInt32;N, outer_table_b:UInt32;N]
                          TableScan: inner_table_lv1 [a:UInt32, b:UInt32, c:UInt32]
                          SubqueryAlias: outer_table_dscan_2 [outer_table_a:UInt32;N, outer_table_b:UInt32;N]
                            DelimGet: outer_table.a, outer_table.b [outer_table_a:UInt32;N, outer_table_b:UInt32;N]
                  SubqueryAlias: outer_table_dscan_1 [outer_table_a:UInt32;N, outer_table_b:UInt32;N]
                    DelimGet: outer_table.a, outer_table.b [outer_table_a:UInt32;N, outer_table_b:UInt32;N]
        ");
        Ok(())
    }

    // TODO: an issue with uncorrelated subquery making this fail
    #[test]
    fn one_correlated_subquery_and_one_uncorrelated_subquery_at_the_same_level(
    ) -> Result<()> {
        let outer_table = test_table_scan_with_name("outer_table")?;
        let inner_table_lv1 = test_table_scan_with_name("inner_table_lv1")?;
        let in_sq_level1 = Arc::new(
            LogicalPlanBuilder::from(inner_table_lv1.clone())
                .filter(col("inner_table_lv1.c").eq(lit(2)))?
                .project(vec![col("inner_table_lv1.a")])?
                .build()?,
        );
        let exist_sq_level1 = Arc::new(
            LogicalPlanBuilder::from(inner_table_lv1)
                .filter(
                    col("inner_table_lv1.a").and(col("inner_table_lv1.b").eq(lit(1))),
                )?
                .build()?,
        );

        let plan = LogicalPlanBuilder::from(outer_table.clone())
            .filter(
                col("outer_table.a")
                    .gt(lit(1))
                    .and(exists(exist_sq_level1))
                    .and(in_subquery(col("outer_table.b"), in_sq_level1)),
            )?
            .build()?;
        println!("{plan}");
        // assert_decorrelate!(plan, @r"
        // Projection: outer_table.a, outer_table.b, outer_table.c [a:UInt32, b:UInt32, c:UInt32]
        //   Filter: outer_table.a > Int32(1) AND __exists_sq_1.output AND __in_sq_2.output [a:UInt32, b:UInt32, c:UInt32, __exists_sq_1.output:Boolean, __in_sq_2.output:Boolean]
        //     Projection: outer_table.a, outer_table.b, outer_table.c, __exists_sq_1.output, inner_table_lv1.mark AS __in_sq_2.output [a:UInt32, b:UInt32, c:UInt32, __exists_sq_1.output:Boolean, __in_sq_2.output:Boolean]
        //       LeftMark Join(ComparisonJoin):  Filter: outer_table.b = inner_table_lv1.a [a:UInt32, b:UInt32, c:UInt32, __exists_sq_1.output:Boolean, mark:Boolean]
        //         Projection: outer_table.a, outer_table.b, outer_table.c, inner_table_lv1.mark AS __exists_sq_1.output [a:UInt32, b:UInt32, c:UInt32, __exists_sq_1.output:Boolean]
        //           LeftMark Join(ComparisonJoin):  Filter: Boolean(true) [a:UInt32, b:UInt32, c:UInt32, mark:Boolean]
        //             TableScan: outer_table [a:UInt32, b:UInt32, c:UInt32]
        //             Inner Join(DelimJoin):  Filter: Boolean(true) [a:UInt32, b:UInt32, c:UInt32]
        //               Filter: inner_table_lv1.a AND inner_table_lv1.b = Int32(1) [a:UInt32, b:UInt32, c:UInt32]
        //                 TableScan: inner_table_lv1 [a:UInt32, b:UInt32, c:UInt32]
        //               SubqueryAlias: delim_scan_1 []
        //                 DelimGet: []
        //         Projection: inner_table_lv1.a [a:UInt32]
        //           Cross Join(ComparisonJoin):  [a:UInt32, b:UInt32, c:UInt32]
        //             Filter: inner_table_lv1.c = Int32(2) [a:UInt32, b:UInt32, c:UInt32]
        //               TableScan: inner_table_lv1 [a:UInt32, b:UInt32, c:UInt32]
        //             SubqueryAlias: delim_scan_2 []
        //               DelimGet: []
        // ");
        Ok(())
    }

    #[test]
    fn decorrelate_with_in_subquery_has_dependent_column() -> Result<()> {
        let outer_table = test_table_scan_with_name("outer_table")?;
        let inner_table_lv1 = test_table_scan_with_name("inner_table_lv1")?;
        let sq_level1 = Arc::new(
            LogicalPlanBuilder::from(inner_table_lv1)
                .filter(
                    col("inner_table_lv1.a")
                        .eq(out_ref_col(ArrowDataType::UInt32, "outer_table.a"))
                        .and(
                            out_ref_col(ArrowDataType::UInt32, "outer_table.a")
                                .gt(col("inner_table_lv1.c")),
                        )
                        .and(col("inner_table_lv1.b").eq(lit(1)))
                        .and(
                            out_ref_col(ArrowDataType::UInt32, "outer_table.b")
                                .eq(col("inner_table_lv1.b")),
                        ),
                )?
                .project(vec![col("inner_table_lv1.b")])?
                .build()?,
        );

        let plan = LogicalPlanBuilder::from(outer_table.clone())
            .filter(
                col("outer_table.a")
                    .gt(lit(1))
                    .and(in_subquery(col("outer_table.c"), sq_level1)),
            )?
            .build()?;
        let dec = DecorrelateDependentJoin::new();
        let ctx: Box<dyn OptimizerConfig> = Box::new(OptimizerContext::new());
        let plan = dec.rewrite(plan, ctx.as_ref())?.data;

        // Projection: outer_table.a, outer_table.b, outer_table.c
        //   Filter: outer_table.a > Int32(1) AND __in_sq_1.output
        //     DependentJoin on [outer_table.a lvl 1, outer_table.b lvl 1] with expr outer_table.c IN (<subquery>) depth 1
        //       TableScan: outer_table
        //       Projection: inner_table_lv1.b
        //         Filter: inner_table_lv1.a = outer_ref(outer_table.a) AND outer_ref(outer_table.a) > inner_table_lv1.c AND inner_table_lv1.b = Int32(1) AND outer_ref(outer_table.b) = inner_table_lv1.b
        //           TableScan: inner_table_lv1
        assert_decorrelate!(plan,       @r"
        Projection: outer_table.a, outer_table.b, outer_table.c [a:UInt32, b:UInt32, c:UInt32]
          Filter: outer_table.a > Int32(1) AND __in_sq_1.output [a:UInt32, b:UInt32, c:UInt32, __in_sq_1.output:Boolean]
            Projection: outer_table.a, outer_table.b, outer_table.c, mark AS __in_sq_1.output [a:UInt32, b:UInt32, c:UInt32, __in_sq_1.output:Boolean]
              LeftMark Join(ComparisonJoin):  Filter: outer_table.c = inner_table_lv1.b AND outer_table.a IS NOT DISTINCT FROM delim_scan_1.outer_table_a AND outer_table.b IS NOT DISTINCT FROM delim_scan_1.outer_table_b [a:UInt32, b:UInt32, c:UInt32, mark:Boolean]
                TableScan: outer_table [a:UInt32, b:UInt32, c:UInt32]
                Projection: inner_table_lv1.b, outer_table_dscan_1.outer_table_a, outer_table_dscan_1.outer_table_b [b:UInt32, outer_table_a:UInt32;N, outer_table_b:UInt32;N]
                  Filter: inner_table_lv1.a = outer_table_dscan_1.outer_table_a AND outer_table_dscan_1.outer_table_a > inner_table_lv1.c AND inner_table_lv1.b = Int32(1) AND outer_table_dscan_1.outer_table_b = inner_table_lv1.b [a:UInt32, b:UInt32, c:UInt32, outer_table_a:UInt32;N, outer_table_b:UInt32;N]
                    Inner Join(DelimJoin):  Filter: Boolean(true) [a:UInt32, b:UInt32, c:UInt32, outer_table_a:UInt32;N, outer_table_b:UInt32;N]
                      TableScan: inner_table_lv1 [a:UInt32, b:UInt32, c:UInt32]
                      SubqueryAlias: outer_table_dscan_1 [outer_table_a:UInt32;N, outer_table_b:UInt32;N]
                        DelimGet: outer_table.a, outer_table.b [outer_table_a:UInt32;N, outer_table_b:UInt32;N]
        ");

        Ok(())
    }

    // This query is inside the paper
    #[test]
    fn decorrelate_two_different_outer_tables() -> Result<()> {
        let outer_table = test_table_scan_with_name("T1")?;
        let inner_table_lv1 = test_table_scan_with_name("T2")?;

        let inner_table_lv2 = test_table_scan_with_name("T3")?;
        let scalar_sq_level2 = Arc::new(
            LogicalPlanBuilder::from(inner_table_lv2)
                .filter(
                    col("T3.b")
                        .eq(out_ref_col(ArrowDataType::UInt32, "T2.b"))
                        .and(col("T3.a").eq(out_ref_col(ArrowDataType::UInt32, "T1.a"))),
                )?
                .aggregate(Vec::<Expr>::new(), vec![sum(col("T3.a"))])?
                .build()?,
        );
        let scalar_sq_level1 = Arc::new(
            LogicalPlanBuilder::from(inner_table_lv1.clone())
                .filter(
                    col("T2.a")
                        .eq(out_ref_col(ArrowDataType::UInt32, "T1.a"))
                        .and(scalar_subquery(scalar_sq_level2).gt(lit(300000))),
                )?
                .aggregate(Vec::<Expr>::new(), vec![count(col("T2.a"))])?
                .build()?,
        );

        let plan = LogicalPlanBuilder::from(outer_table.clone())
            .filter(
                col("T1.c")
                    .eq(lit(123))
                    .and(scalar_subquery(scalar_sq_level1).gt(lit(5))),
            )?
            .build()?;
        println!("{}", plan.display_indent_schema());

        // Filter: t1.c = Int32(123) AND (<subquery>) > Int32(5) [a:UInt32, b:UInt32, c:UInt32]
        //   Subquery: [count(t2.a):Int64]
        //     Aggregate: groupBy=[[]], aggr=[[count(t2.a)]] [count(t2.a):Int64]
        //       Filter: t2.a = outer_ref(t1.a) AND (<subquery>) > Int32(300000) [a:UInt32, b:UInt32, c:UInt32]
        //         Subquery: [sum(t3.a):UInt64;N]
        //           Aggregate: groupBy=[[]], aggr=[[sum(t3.a)]] [sum(t3.a):UInt64;N]
        //             Filter: t3.b = outer_ref(t2.b) AND t3.a = outer_ref(t1.a) [a:UInt32, b:UInt32, c:UInt32]
        //               TableScan: t3 [a:UInt32, b:UInt32, c:UInt32]
        //         TableScan: t2 [a:UInt32, b:UInt32, c:UInt32]
        //   TableScan: t1 [a:UInt32, b:UInt32, c:UInt32]

        // Projection: outer_table.a, outer_table.b, outer_table.c
        //   Filter: outer_table.a > Int32(1) AND __scalar_sq_2.output = outer_table.a
        //     DependentJoin on [outer_table.a lvl 2, outer_table.c lvl 1] with expr (<subquery>) depth 1
        //       TableScan: outer_table
        //       Aggregate: groupBy=[[]], aggr=[[count(inner_table_lv1.a)]]
        //         Projection: inner_table_lv1.a, inner_table_lv1.b, inner_table_lv1.c
        //           Filter: inner_table_lv1.c = outer_ref(outer_table.c) AND __scalar_sq_1.output = Int32(1)
        //             DependentJoin on [inner_table_lv1.b lvl 2] with expr (<subquery>) depth 2
        //               TableScan: inner_table_lv1
        //               Aggregate: groupBy=[[]], aggr=[[count(inner_table_lv2.a)]]
        //                 Filter: inner_table_lv2.a = outer_ref(outer_table.a) AND inner_table_lv2.b = outer_ref(inner_table_lv1.b)
        //                   TableScan: inner_table_lv2
        assert_decorrelate!(plan, @r"
        Projection: t1.a, t1.b, t1.c [a:UInt32, b:UInt32, c:UInt32]
          Filter: t1.c = Int32(123) AND __scalar_sq_2.output > Int32(5) [a:UInt32, b:UInt32, c:UInt32, count(t2.a):Int64;N, t1_a:UInt32;N, t1_a:UInt32;N, __scalar_sq_2.output:Int64;N]
            Projection: t1.a, t1.b, t1.c, count(t2.a), t1_dscan_5.t1_a, t1_dscan_1.t1_a, count(t2.a) AS __scalar_sq_2.output [a:UInt32, b:UInt32, c:UInt32, count(t2.a):Int64;N, t1_a:UInt32;N, t1_a:UInt32;N, __scalar_sq_2.output:Int64;N]
              Left Join(ComparisonJoin):  Filter: t1.a IS NOT DISTINCT FROM delim_scan_5.t1_a [a:UInt32, b:UInt32, c:UInt32, count(t2.a):Int64;N, t1_a:UInt32;N, t1_a:UInt32;N]
                TableScan: t1 [a:UInt32, b:UInt32, c:UInt32]
                Inner Join(DelimJoin):  Filter: Boolean(true) [count(t2.a):Int64, t1_a:UInt32;N, t1_a:UInt32;N]
                  Projection: CASE WHEN count(t2.a) IS NULL THEN Int32(0) ELSE count(t2.a) END, t1_dscan_5.t1_a [count(t2.a):Int64, t1_a:UInt32;N]
                    Aggregate: groupBy=[[t1_dscan_5.t1_a]], aggr=[[count(t2.a)]] [t1_a:UInt32;N, count(t2.a):Int64]
                      Projection: t2.a, t2.b, t2.c, t1_dscan_5.t1_a [a:UInt32, b:UInt32, c:UInt32, t1_a:UInt32;N]
                        Filter: t2.a = t1_dscan_5.t1_a AND __scalar_sq_1.output > Int32(300000) [a:UInt32, b:UInt32, c:UInt32, sum(t3.a):UInt64;N, t1_a:UInt32;N, t2_b:UInt32;N, t2_b:UInt32;N, t1_a:UInt32;N, __scalar_sq_1.output:UInt64;N]
                          Projection: t2.a, t2.b, t2.c, sum(t3.a), t1_dscan_5.t1_a, t2_dscan_4.t2_b, t2_dscan_2.t2_b, t1_dscan_3.t1_a, sum(t3.a) AS __scalar_sq_1.output [a:UInt32, b:UInt32, c:UInt32, sum(t3.a):UInt64;N, t1_a:UInt32;N, t2_b:UInt32;N, t2_b:UInt32;N, t1_a:UInt32;N, __scalar_sq_1.output:UInt64;N]
                            Left Join(ComparisonJoin):  Filter: t2.b IS NOT DISTINCT FROM delim_scan_5.t2_b [a:UInt32, b:UInt32, c:UInt32, sum(t3.a):UInt64;N, t1_a:UInt32;N, t2_b:UInt32;N, t2_b:UInt32;N, t1_a:UInt32;N]
                              TableScan: t2 [a:UInt32, b:UInt32, c:UInt32]
                              Inner Join(DelimJoin):  Filter: Boolean(true) [sum(t3.a):UInt64;N, t1_a:UInt32;N, t2_b:UInt32;N, t2_b:UInt32;N, t1_a:UInt32;N]
                                Projection: sum(t3.a), t1_dscan_5.t1_a, t2_dscan_4.t2_b [sum(t3.a):UInt64;N, t1_a:UInt32;N, t2_b:UInt32;N]
                                  Aggregate: groupBy=[[t2_dscan_4.t2_b, t1_dscan_5.t1_a, t1_dscan_5.t1_a]], aggr=[[sum(t3.a)]] [t2_b:UInt32;N, t1_a:UInt32;N, sum(t3.a):UInt64;N]
                                    Filter: t3.b = t2_dscan_4.t2_b AND t3.a = t1_dscan_5.t1_a [a:UInt32, b:UInt32, c:UInt32, t2_b:UInt32;N, t1_a:UInt32;N]
                                      Inner Join(DelimJoin):  Filter: Boolean(true) [a:UInt32, b:UInt32, c:UInt32, t2_b:UInt32;N, t1_a:UInt32;N]
                                        TableScan: t3 [a:UInt32, b:UInt32, c:UInt32]
                                        Cross Join(ComparisonJoin):  [t2_b:UInt32;N, t1_a:UInt32;N]
                                          SubqueryAlias: t2_dscan_4 [t2_b:UInt32;N]
                                            DelimGet: t2.b [t2_b:UInt32;N]
                                          SubqueryAlias: t1_dscan_5 [t1_a:UInt32;N]
                                            DelimGet: t1.a [t1_a:UInt32;N]
                                Cross Join(ComparisonJoin):  [t2_b:UInt32;N, t1_a:UInt32;N]
                                  SubqueryAlias: t2_dscan_2 [t2_b:UInt32;N]
                                    DelimGet: t2.b [t2_b:UInt32;N]
                                  SubqueryAlias: t1_dscan_3 [t1_a:UInt32;N]
                                    DelimGet: t1.a [t1_a:UInt32;N]
                  SubqueryAlias: t1_dscan_1 [t1_a:UInt32;N]
                    DelimGet: t1.a [t1_a:UInt32;N]
        ");
        Ok(())
    }

    #[test]
    fn decorrelate_inner_join_left() -> Result<()> {
        let outer_table = test_table_scan_with_name("outer_table")?;
        let inner_table_lv1 = test_table_scan_with_name("inner_table_lv1")?;
        let inner_table_lv2 = test_table_scan_with_name("inner_table_lv2")?;

        let sq_level1 = Arc::new(
            LogicalPlanBuilder::from(inner_table_lv1)
                .join(
                    inner_table_lv2,
                    JoinType::Inner,
                    (Vec::<Column>::new(), Vec::<Column>::new()),
                    Some(
                        col("inner_table_lv1.a")
                            .eq(out_ref_col(ArrowDataType::UInt32, "outer_table.a"))
                            .and(
                                out_ref_col(ArrowDataType::UInt32, "outer_table.a")
                                    .gt(col("inner_table_lv1.c")),
                            )
                            .and(col("inner_table_lv1.b").eq(lit(1)))
                            .and(
                                out_ref_col(ArrowDataType::UInt32, "outer_table.b")
                                    .eq(col("inner_table_lv1.b")),
                            )
                            .and(col("inner_table_lv1.a").eq(col("inner_table_lv2.a"))),
                    ),
                )?
                .project(vec![col("inner_table_lv1.b")])?
                .build()?,
        );

        let plan = LogicalPlanBuilder::from(outer_table.clone())
            .filter(
                col("outer_table.a")
                    .gt(lit(1))
                    .and(in_subquery(col("outer_table.c"), sq_level1)),
            )?
            .build()?;

        // Projection: outer_table.a, outer_table.b, outer_table.c [a:UInt32, b:UInt32, c:UInt32]
        //   Filter: outer_table.a > Int32(1) AND __in_sq_1.output [a:UInt32, b:UInt32, c:UInt32, output:Boolean]
        //     DependentJoin on [outer_table.a lvl 1, outer_table.b lvl 1] with expr outer_table.c IN (<subquery>) depth 1 [a:UInt32, b:UInt32, c:UInt32, output:Boolean]
        //       TableScan: outer_table [a:UInt32, b:UInt32, c:UInt32]
        //       Projection: inner_table_lv1.b [b:UInt32]
        //         Inner Join(ComparisonJoin):  Filter: inner_table_lv1.a = outer_ref(outer_table.a) AND outer_ref(outer_table.a) > inner_table_lv1.c AND inner_table_lv1.b = Int32(1) AND outer_ref(outer_table.b) = inner_table_lv1.b AND inner_table_lv1.a = inner_table_lv2.a [a:UInt32, b:UInt32, c:UInt32, a:UInt32, b:UInt32, c:UInt32]
        //           TableScan: inner_table_lv1 [a:UInt32, b:UInt32, c:UInt32]
        //           TableScan: inner_table_lv2 [a:UInt32, b:UInt32, c:UInt32]

        assert_decorrelate!(plan, @r"
        Projection: outer_table.a, outer_table.b, outer_table.c [a:UInt32, b:UInt32, c:UInt32]
          Filter: outer_table.a > Int32(1) AND __in_sq_1.output [a:UInt32, b:UInt32, c:UInt32, __in_sq_1.output:Boolean]
            Projection: outer_table.a, outer_table.b, outer_table.c, mark AS __in_sq_1.output [a:UInt32, b:UInt32, c:UInt32, __in_sq_1.output:Boolean]
              LeftMark Join(ComparisonJoin):  Filter: outer_table.c = inner_table_lv1.b AND outer_table.a IS NOT DISTINCT FROM delim_scan_1.outer_table_a AND outer_table.b IS NOT DISTINCT FROM delim_scan_1.outer_table_b [a:UInt32, b:UInt32, c:UInt32, mark:Boolean]
                TableScan: outer_table [a:UInt32, b:UInt32, c:UInt32]
                Projection: inner_table_lv1.b, outer_table_dscan_1.outer_table_a, outer_table_dscan_1.outer_table_b [b:UInt32, outer_table_a:UInt32;N, outer_table_b:UInt32;N]
                  Inner Join(ComparisonJoin):  Filter: inner_table_lv1.a = outer_table_dscan_1.outer_table_a AND outer_table_dscan_1.outer_table_a > inner_table_lv1.c AND inner_table_lv1.b = Int32(1) AND outer_table_dscan_1.outer_table_b = inner_table_lv1.b AND inner_table_lv1.a = inner_table_lv2.a [a:UInt32, b:UInt32, c:UInt32, outer_table_a:UInt32;N, outer_table_b:UInt32;N, a:UInt32, b:UInt32, c:UInt32]
                    Inner Join(DelimJoin):  Filter: Boolean(true) [a:UInt32, b:UInt32, c:UInt32, outer_table_a:UInt32;N, outer_table_b:UInt32;N]
                      TableScan: inner_table_lv1 [a:UInt32, b:UInt32, c:UInt32]
                      SubqueryAlias: outer_table_dscan_1 [outer_table_a:UInt32;N, outer_table_b:UInt32;N]
                        DelimGet: outer_table.a, outer_table.b [outer_table_a:UInt32;N, outer_table_b:UInt32;N]
                    TableScan: inner_table_lv2 [a:UInt32, b:UInt32, c:UInt32]
        ");

        Ok(())
    }

    #[test]
    fn decorrelate_in_subquery_with_sort_limit() -> Result<()> {
        let outer_table = test_table_scan_with_name("customers")?;
        let inner_table = test_table_scan_with_name("orders")?;

        let in_subquery_plan = Arc::new(
            LogicalPlanBuilder::from(inner_table)
                .filter(
                    col("orders.a")
                        .eq(out_ref_col(ArrowDataType::UInt32, "customers.a"))
                        .and(col("orders.b").eq(lit(1))), // status = 'completed' simplified as b = 1
                )?
                .sort(vec![col("orders.c").sort(false, true)])? // ORDER BY order_amount DESC
                .limit(0, Some(3))? // LIMIT 3
                .project(vec![col("orders.c")])?
                .build()?,
        );

        // Outer query
        let plan = LogicalPlanBuilder::from(outer_table.clone())
            .filter(
                col("customers.a")
                    .gt(lit(100))
                    .and(in_subquery(col("customers.a"), in_subquery_plan)),
            )?
            .build()?;

        // Projection: customers.a, customers.b, customers.c
        //       Filter: customers.a > Int32(100) AND __in_sq_1.output
        //         DependentJoin on [customers.a lvl 1] with expr customers.a IN (<subquery>) depth 1
        //           TableScan: customers
        //           Projection: orders.c
        //             Limit: skip=0, fetch=3
        //               Sort: orders.c DESC NULLS FIRST
        //                 Filter: orders.a = outer_ref(customers.a) AND orders.b = Int32(1)
        //                   TableScan: orders

        assert_decorrelate!(plan, @r"
           Projection: customers.a, customers.b, customers.c [a:UInt32, b:UInt32, c:UInt32]
             Filter: customers.a > Int32(100) AND __in_sq_1.output [a:UInt32, b:UInt32, c:UInt32, __in_sq_1.output:Boolean]
               Projection: customers.a, customers.b, customers.c, mark AS __in_sq_1.output [a:UInt32, b:UInt32, c:UInt32, __in_sq_1.output:Boolean]
                 LeftMark Join(ComparisonJoin):  Filter: customers.a = orders.c AND customers.a IS NOT DISTINCT FROM delim_scan_1.customers_a [a:UInt32, b:UInt32, c:UInt32, mark:Boolean]
                   TableScan: customers [a:UInt32, b:UInt32, c:UInt32]
                   Projection: orders.c, customers_dscan_1.customers_a [c:UInt32, customers_a:UInt32;N]
                     Projection: orders.a, orders.b, orders.c, customers_dscan_1.customers_a [a:UInt32, b:UInt32, c:UInt32, customers_a:UInt32;N]
                       Filter: row_number <= Int64(3) [a:UInt32, b:UInt32, c:UInt32, customers_a:UInt32;N, row_number:UInt64]
                         WindowAggr: windowExpr=[[row_number() PARTITION BY [customers_dscan_1.customers_a] ORDER BY [orders.c DESC NULLS FIRST] RANGE BETWEEN UNBOUNDED PRECEDING AND CURRENT ROW AS row_number]] [a:UInt32, b:UInt32, c:UInt32, customers_a:UInt32;N, row_number:UInt64]
                           Filter: orders.a = customers_dscan_1.customers_a AND orders.b = Int32(1) [a:UInt32, b:UInt32, c:UInt32, customers_a:UInt32;N]
                             Inner Join(DelimJoin):  Filter: Boolean(true) [a:UInt32, b:UInt32, c:UInt32, customers_a:UInt32;N]
                               TableScan: orders [a:UInt32, b:UInt32, c:UInt32]
                               SubqueryAlias: customers_dscan_1 [customers_a:UInt32;N]
                                 DelimGet: customers.a [customers_a:UInt32;N]
            ");

        Ok(())
    }

    #[test]
    fn decorrelate_subquery_with_window_function() -> Result<()> {
        let outer_table = test_table_scan_with_name("outer_table")?;
        let inner_table = test_table_scan_with_name("inner_table")?;

        // Create a subquery with window function
        let window_expr = Expr::WindowFunction(Box::new(WindowFunction {
            fun: WindowFunctionDefinition::WindowUDF(row_number_udwf()),
            params: WindowFunctionParams {
                args: vec![],
                partition_by: vec![col("inner_table.b")],
                order_by: vec![col("inner_table.c").sort(false, true)],
                window_frame: WindowFrame::new(Some(false)),
                null_treatment: None,
            },
        }))
        .alias("row_num");

        let subquery = Arc::new(
            LogicalPlanBuilder::from(inner_table)
                .filter(
                    col("inner_table.a")
                        .eq(out_ref_col(ArrowDataType::UInt32, "outer_table.a")),
                )?
                .window(vec![window_expr])?
                .filter(col("row_num").eq(lit(1)))?
                .project(vec![col("inner_table.b")])?
                .build()?,
        );

        let plan = LogicalPlanBuilder::from(outer_table)
            .filter(
                col("outer_table.a")
                    .gt(lit(1))
                    .and(in_subquery(col("outer_table.c"), subquery)),
            )?
            .build()?;

        // Projection: outer_table.a, outer_table.b, outer_table.c
        //   Filter: outer_table.a > Int32(1) AND __in_sq_1.output
        //     DependentJoin on [outer_table.a lvl 1] with expr outer_table.c IN (<subquery>) depth 1
        //       TableScan: outer_table
        //       Projection: inner_table.b
        //         Filter: row_num = Int32(1)
        //           WindowAggr: windowExpr=[[row_number() PARTITION BY [inner_table.b] ORDER BY [inner_table.c DESC NULLS FIRST] RANGE BETWEEN UNBOUNDED PRECEDING AND CURRENT ROW AS row_num]]
        //             Filter: inner_table.a = outer_ref(outer_table.a)
        //               TableScan: inner_table

        assert_decorrelate!(plan, @r"
        Projection: outer_table.a, outer_table.b, outer_table.c [a:UInt32, b:UInt32, c:UInt32]
          Filter: outer_table.a > Int32(1) AND __in_sq_1.output [a:UInt32, b:UInt32, c:UInt32, __in_sq_1.output:Boolean]
            Projection: outer_table.a, outer_table.b, outer_table.c, mark AS __in_sq_1.output [a:UInt32, b:UInt32, c:UInt32, __in_sq_1.output:Boolean]
              LeftMark Join(ComparisonJoin):  Filter: outer_table.c = inner_table.b AND outer_table.a IS NOT DISTINCT FROM delim_scan_1.outer_table_a [a:UInt32, b:UInt32, c:UInt32, mark:Boolean]
                TableScan: outer_table [a:UInt32, b:UInt32, c:UInt32]
                Projection: inner_table.b, outer_table_dscan_1.outer_table_a [b:UInt32, outer_table_a:UInt32;N]
                  Filter: row_num = Int32(1) [a:UInt32, b:UInt32, c:UInt32, outer_table_a:UInt32;N, row_num:UInt64]
                    WindowAggr: windowExpr=[[row_number() PARTITION BY [inner_table.b, outer_table_dscan_1.outer_table_a] ORDER BY [inner_table.c DESC NULLS FIRST] RANGE BETWEEN UNBOUNDED PRECEDING AND CURRENT ROW AS row_num]] [a:UInt32, b:UInt32, c:UInt32, outer_table_a:UInt32;N, row_num:UInt64]
                      Filter: inner_table.a = outer_table_dscan_1.outer_table_a [a:UInt32, b:UInt32, c:UInt32, outer_table_a:UInt32;N]
                        Inner Join(DelimJoin):  Filter: Boolean(true) [a:UInt32, b:UInt32, c:UInt32, outer_table_a:UInt32;N]
                          TableScan: inner_table [a:UInt32, b:UInt32, c:UInt32]
                          SubqueryAlias: outer_table_dscan_1 [outer_table_a:UInt32;N]
                            DelimGet: outer_table.a [outer_table_a:UInt32;N]
        ");

        Ok(())
    }
}<|MERGE_RESOLUTION|>--- conflicted
+++ resolved
@@ -1003,7 +1003,6 @@
                     false,
                 );
             }
-<<<<<<< HEAD
             LogicalPlan::Limit(old_limit) => {
                 let mut sort = None;
 
@@ -1258,10 +1257,6 @@
             }
             plan_ => {
                 unimplemented!("implement pushdown dependent join for node {plan_}")
-=======
-            other => {
-                unimplemented!("implement pushdown dependent join for node {other}")
->>>>>>> 69debc09
             }
         }
     }
