--- conflicted
+++ resolved
@@ -513,25 +513,14 @@
                 format!("{0}_dscan_{1}", table_ref.clone(), self.delim_scan_id);
 
             table_domains.iter().for_each(|c| {
-<<<<<<< HEAD
                 let field_name = c.0.flat_name().replace(".", "_");
-                self.correlated_column_to_delim_column.insert(
-                    c.0.clone(),
-                    Column::from_qualified_name(format!(
-                        "{}.{field_name}",
-                        delim_scan_name
-                    )),
-                );
-=======
-                let field_name = c.col.flat_name().replace(".", "_");
                 let dscan_col = Column::from_qualified_name(format!(
                     "{}.{field_name}",
                     delim_scan_name
                 ));
                 self.correlated_column_to_delim_column
-                    .insert(c.col.clone(), dscan_col.clone());
+                    .insert(c.0.clone(), dscan_col.clone());
                 self.dscan_cols.push(dscan_col);
->>>>>>> 49b7e9f7
             });
 
             delim_scans.push(
@@ -1059,7 +1048,7 @@
                     if let Some(corr_col) = self.domains.get_index(i) {
                         let delim_col = Self::rewrite_into_delim_column(
                             &self.correlated_column_to_delim_column,
-                            &corr_col.col,
+                            &corr_col.0,
                         )?;
                         partition_by.push(Expr::Column(delim_col));
                     }
@@ -1163,7 +1152,7 @@
                 for domain_col in self.domains.iter() {
                     let delim_col = Self::rewrite_into_delim_column(
                         &self.correlated_column_to_delim_column,
-                        &domain_col.col,
+                        &domain_col.0,
                     )?;
                     distinct_exprs.push(col(delim_col));
                 }
@@ -1200,7 +1189,7 @@
                 for domain_col in self.domains.iter() {
                     let delim_col = Self::rewrite_into_delim_column(
                         &self.correlated_column_to_delim_column,
-                        &domain_col.col,
+                        &domain_col.0,
                     )?;
                     projection_exprs.push(Expr::Column(delim_col));
                 }
@@ -1257,7 +1246,7 @@
                     for domain_col in self.domains.iter() {
                         let delim_col = Self::rewrite_into_delim_column(
                             &self.correlated_column_to_delim_column,
-                            &domain_col.col,
+                            &domain_col.0,
                         )?;
                         window_func
                             .params
@@ -1532,14 +1521,10 @@
         let rule: Arc<dyn OptimizerRule + Send + Sync> =
             Arc::new(DecorrelateDependentJoin::new());
         let optimizer = Optimizer::with_rules(vec![rule]);
-        let _optimized_plan = optimizer
+        let optimized_plan = optimizer
             .optimize(plan.clone(), &OptimizerContext::new(), |_, _| {})
             .expect("failed to optimize plan");
-<<<<<<< HEAD
         println!("result\n{}", optimized_plan.display_tree());
-=======
-        // println!("{}", optimized_plan.display_tree());
->>>>>>> 49b7e9f7
     }
 
     macro_rules! assert_decorrelate {
