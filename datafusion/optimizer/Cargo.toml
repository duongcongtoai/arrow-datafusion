# Licensed to the Apache Software Foundation (ASF) under one
# or more contributor license agreements.  See the NOTICE file
# distributed with this work for additional information
# regarding copyright ownership.  The ASF licenses this file
# to you under the Apache License, Version 2.0 (the
# "License"); you may not use this file except in compliance
# with the License.  You may obtain a copy of the License at
#
#   http://www.apache.org/licenses/LICENSE-2.0
#
# Unless required by applicable law or agreed to in writing,
# software distributed under the License is distributed on an
# "AS IS" BASIS, WITHOUT WARRANTIES OR CONDITIONS OF ANY
# KIND, either express or implied.  See the License for the
# specific language governing permissions and limitations
# under the License.

[package]
name = "datafusion-optimizer"
description = "DataFusion Query Optimizer"
keywords = ["datafusion", "query", "optimizer"]
readme = "README.md"
version = { workspace = true }
edition = { workspace = true }
homepage = { workspace = true }
repository = { workspace = true }
license = { workspace = true }
authors = { workspace = true }
rust-version = { workspace = true }

[package.metadata.docs.rs]
all-features = true

[lints]
workspace = true

[lib]
name = "datafusion_optimizer"

[features]
recursive_protection = ["dep:recursive"]
backtrace = ["datafusion-common/backtrace"]

[dependencies]
arrow = { workspace = true }
chrono = { workspace = true }
datafusion-common = { workspace = true, default-features = true }
datafusion-expr = { workspace = true }
<<<<<<< HEAD
datafusion-functions-window = { workspace = true }
=======
datafusion-expr-common = { workspace = true }
>>>>>>> eabf3b7e
datafusion-physical-expr = { workspace = true }
indexmap = { workspace = true }
itertools = { workspace = true }
log = { workspace = true }
recursive = { workspace = true, optional = true }
regex = { workspace = true }
regex-syntax = "0.8.0"

[dev-dependencies]
async-trait = { workspace = true }
criterion = { workspace = true }
ctor = { workspace = true }
datafusion-functions-aggregate = { workspace = true }
datafusion-functions-window = { workspace = true }
datafusion-functions-window-common = { workspace = true }
datafusion-sql = { workspace = true }
env_logger = { workspace = true }
insta = { workspace = true }

[[bench]]
name = "projection_unnecessary"
harness = false<|MERGE_RESOLUTION|>--- conflicted
+++ resolved
@@ -46,11 +46,8 @@
 chrono = { workspace = true }
 datafusion-common = { workspace = true, default-features = true }
 datafusion-expr = { workspace = true }
-<<<<<<< HEAD
 datafusion-functions-window = { workspace = true }
-=======
 datafusion-expr-common = { workspace = true }
->>>>>>> eabf3b7e
 datafusion-physical-expr = { workspace = true }
 indexmap = { workspace = true }
 itertools = { workspace = true }
